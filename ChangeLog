--- conflicted
+++ resolved
@@ -1,4 +1,3 @@
-<<<<<<< HEAD
 2.8.0:
   * [ducc] Parallelize check if images are up to date
   * Indicate error type by return value in `cvmfs_server transaction`
@@ -7,13 +6,13 @@
   * Use multi-threaded upload facility on gateway (CVM-1739)
   * Maintain publish statistics on gateway (CVM-1806)
   * Add CVMFS_STATS_DB_DAYS_TO_KEEP parameter to prune publish statistics
-    database, defaults to 356 days (CVM-1841) 
+    database, defaults to 356 days (CVM-1841)
   * [client] Add catalog_counters extended attribute (CVM-1824)
   * [server] Add CVMFS_UPLOAD_STATS_PLOTS parameter to automatically generate
     and upload publish statistics plots; requires ROOT (CVM-1836)
   * [ducc] Improve robustness against intermittent registry failures (CVM-1829)
   * [ducc] Add support for wildcards in tag names (CVM-1715)
-  * [ducc] Make temporary directory configurable (CVM-1826) 
+  * [ducc] Make temporary directory configurable (CVM-1826)
   * [ducc] Require Singularity >= 3.5 (CVM-1840)
   * [server] Add new parameter CVMFS_UPLOAD_STATS_DB=[true/false] in order to
     push publish and GC statistics into the /stats location on the Stratum 0
@@ -23,9 +22,8 @@
   * Add fuse forget_multi calback for fuse >= 2.9
   * Add POSIX external cache plugin (CVM-1823)
   * Manage DUCC daemon with systemd units
-=======
+
 2.7.3:
->>>>>>> a01af290
 
 2.7.2:
   * Add `cvmfs_talk latency` command
@@ -66,7 +64,7 @@
   * Fix publish statistics for several corner cases (CVM-1716 .. CVM-1720)
   * Add 'list_reflog' command to cvmfs_swissknife (CVM-1760)
   * Add 'filestats' command to cvmfs_swissknife (CVM-1756)
-  * Add fuse callback performance instrumentation through new switch 
+  * Add fuse callback performance instrumentation through new switch
     CVMFS_INSTRUMENT_FUSE (CVM-1770)
   * Add S3 standalone benchmark utility along with -DCVMFS_STRESS_TESTS build
     option (CVM-1749)
@@ -120,7 +118,7 @@
     checks (CVM-1704)
   * Fix a bug preventing GC on the repository gateway (CVM-1705)
   * Fix a bug in the gateway key parser when key contained repeated chars
-  * Fix transaction lock name for tarball ingest with gateway backend 
+  * Fix transaction lock name for tarball ingest with gateway backend
   * Add GC support for legacy catalogs before 1.0 schema stabilized (CVM-1698)
   * Fix potential race condition in the stats collector for the S3 uploader
   * Better control of memory consumption in file processing pipeline (CVM-1687)
@@ -152,7 +150,7 @@
 
 2.5.3:
   * [S3] fix rare crash during file upload
-  * [macOS] fix hanging reload during `cvmfs_config reload` 
+  * [macOS] fix hanging reload during `cvmfs_config reload`
   * Reduce IOPS during publishing to local backend
   * [S3] Add support for CVMFS_S3_PEEK_BEFORE_PUT
   * Prevent dirtab entries from wandering outside the repository (CVM-1608)
