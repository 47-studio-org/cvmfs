--- conflicted
+++ resolved
@@ -1,10 +1,8 @@
-<<<<<<< HEAD
 2.6.0:
   * Fix debian packaging warnings and errors
-=======
+
 2.5.1:
   * Fix incomplete manifest after catalog migration operations (CVM-1534) 
->>>>>>> 002c29ad
 
 2.5.0:
   * Check for autofs in cvmfs_server rmfs only for stratum 0s (CVM-1490)
