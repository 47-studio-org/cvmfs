--- conflicted
+++ resolved
@@ -180,7 +180,6 @@
 }
 
 
-<<<<<<< HEAD
 DirectoryEntry DirectoryEntryTestFactory::ExternalFile() {
   DirectoryEntry dirent;
   dirent.mode_ = 33188;
@@ -188,15 +187,12 @@
   return dirent;
 }
 
-
-DirectoryEntry DirectoryEntryTestFactory::Directory() {
-=======
 DirectoryEntry DirectoryEntryTestFactory::Directory(
     const string &name,
     unsigned size,
     shash::Any hash,
-    bool is_nested_catalog_mountpoint) {
->>>>>>> b59f4b76
+    bool is_nested_catalog_mountpoint) 
+{
   DirectoryEntry dirent;
   dirent.mode_ = 16893;
   dirent.name_ = NameString(name);
