
#
# global test configuration
#
set (PROJECT_TEST_NAME "cvmfs_unittests")
set (PROJECT_TEST_DEBUG_NAME ${PROJECT_TEST_NAME}_debug)

#
# unit test source files
#
set (CVMFS_SOURCE_DIR "${CMAKE_SOURCE_DIR}/cvmfs")
set (CVMFS_UNITTEST_SOURCES
  # test steering
  main.cc

  # unit test files
  t_atomic.cc
  t_smallhash.cc
  t_bigvector.cc
  t_util.cc
  t_util_concurrency.cc
  t_polymorphic_construction.cc
  t_catalog_counters.cc
  t_catalog_traversal.cc
  t_fs_traversal.cc
  t_pipe.cc
  t_managed_exec.cc
  t_prng.cc
  t_buffer.cc
  t_chunk_detectors.cc
  t_upload_facility.cc
  t_local_uploader.cc
  t_file_processing.cc
  t_async_reader.cc
  t_test_utils.cc
  t_sanitizer.cc
  t_file_sandbox.cc
  t_synchronizing_counter.cc
  t_blocking_counter.cc
  t_shash.cc
  t_header_lists.cc
  t_base64.cc
  t_pathspec.cc
  t_dirtab.cc
  t_callbacks.cc
  t_lru.cc
  t_sqlite_database.cc
  t_unique_ptr.cc
  t_unlink_guard.cc
  t_history.cc
<<<<<<< HEAD
  t_dns.cc
=======
  t_garbage_collector.cc
  t_hash_filters.cc
>>>>>>> b429070d

  # test utility functions
  testutil.cc testutil.h

  # test dependencies
  ${CVMFS_SOURCE_DIR}/atomic.h
  ${CVMFS_SOURCE_DIR}/logging.h
  ${CVMFS_SOURCE_DIR}/logging_internal.h
  ${CVMFS_SOURCE_DIR}/logging.cc
  ${CVMFS_SOURCE_DIR}/murmur.h
  ${CVMFS_SOURCE_DIR}/smallhash.h
  ${CVMFS_SOURCE_DIR}/bigvector.h
  ${CVMFS_SOURCE_DIR}/smalloc.h
  ${CVMFS_SOURCE_DIR}/util_concurrency.h
  ${CVMFS_SOURCE_DIR}/util_concurrency.cc
  ${CVMFS_SOURCE_DIR}/util_concurrency_impl.h

  ${CVMFS_SOURCE_DIR}/platform.h
  ${CVMFS_SOURCE_DIR}/platform_linux.h
  ${CVMFS_SOURCE_DIR}/platform_osx.h
  ${CVMFS_SOURCE_DIR}/prng.h
  ${CVMFS_SOURCE_DIR}/util.h
  ${CVMFS_SOURCE_DIR}/util.cc
  ${CVMFS_SOURCE_DIR}/hash.h
  ${CVMFS_SOURCE_DIR}/hash.cc
  ${CVMFS_SOURCE_DIR}/shortstring.h
  ${CVMFS_SOURCE_DIR}/sanitizer.h
  ${CVMFS_SOURCE_DIR}/sanitizer.cc
  ${CVMFS_SOURCE_DIR}/duplex_curl.h
  ${CVMFS_SOURCE_DIR}/download.h
  ${CVMFS_SOURCE_DIR}/download.cc
  ${CVMFS_SOURCE_DIR}/options.h
  ${CVMFS_SOURCE_DIR}/options.cc

  ${CVMFS_SOURCE_DIR}/catalog_counters.h
  ${CVMFS_SOURCE_DIR}/catalog_counters.cc

  ${CVMFS_SOURCE_DIR}/file_processing/chunk_detector.cc
  ${CVMFS_SOURCE_DIR}/file_processing/file_processor.cc
  ${CVMFS_SOURCE_DIR}/file_processing/io_dispatcher.cc
  ${CVMFS_SOURCE_DIR}/file_processing/processor.cc
  ${CVMFS_SOURCE_DIR}/file_processing/file.cc
  ${CVMFS_SOURCE_DIR}/file_processing/chunk.cc
  ${CVMFS_SOURCE_DIR}/file_processing/async_reader.cc
  ${CVMFS_SOURCE_DIR}/upload_facility.cc
  ${CVMFS_SOURCE_DIR}/upload_local.cc
  ${CVMFS_SOURCE_DIR}/upload_s3.cc
  ${CVMFS_SOURCE_DIR}/s3fanout.cc
  ${CVMFS_SOURCE_DIR}/upload_spooler_definition.cc
  ${CVMFS_SOURCE_DIR}/file_chunk.cc
  ${CVMFS_SOURCE_DIR}/compression.cc
  ${CVMFS_SOURCE_DIR}/compression.h

  ${CVMFS_SOURCE_DIR}/pathspec/pathspec.cc
  ${CVMFS_SOURCE_DIR}/pathspec/pathspec.h
  ${CVMFS_SOURCE_DIR}/pathspec/pathspec_pattern.cc
  ${CVMFS_SOURCE_DIR}/pathspec/pathspec_pattern.h

  ${CVMFS_SOURCE_DIR}/dirtab.cc
  ${CVMFS_SOURCE_DIR}/dirtab.h

  ${CVMFS_SOURCE_DIR}/manifest.cc

  ${CVMFS_SOURCE_DIR}/catalog_traversal.cc
  ${CVMFS_SOURCE_DIR}/history.cc
  ${CVMFS_SOURCE_DIR}/history_sql.cc
  ${CVMFS_SOURCE_DIR}/sql.cc
  ${CVMFS_SOURCE_DIR}/duplex_cares.h
  ${CVMFS_SOURCE_DIR}/dns.h
  ${CVMFS_SOURCE_DIR}/dns.cc
)

set (CVMFS_UNITTEST_DEBUG_SOURCES ${CVMFS_UNITTEST_SOURCES})

#
# Compiler and Linker Flags for unit tests
#
set (CVMFS_UNITTESTS_CFLAGS "${CVMFS_UNITTESTS_CFLAGS} -DGTEST_HAS_TR1_TUPLE=0 -D_FILE_OFFSET_BITS=64")
set (CVMFS_UNITTESTS_DEBUG_CFLAGS "${CVMFS_UNITTESTS_CFLAGS} -O0 -DDEBUGMSG -g")
set (CVMFS_UNITTESTS_LD_FLAGS "${CVMFS_UNITTESTS_LD_FLAGS}")
set (CVMFS_UNITTESTS_DEBUG_LD_FLAGS "${CVMFS_UNITTESTS_LD_FLAGS}")

#
# build CernVM-FS test cases
#
include_directories (${INCLUDE_DIRECTORIES})

add_executable (${PROJECT_TEST_NAME} ${CVMFS_UNITTEST_SOURCES})
add_dependencies (${PROJECT_TEST_NAME} googletest)

if (BUILD_UNITTESTS_DEBUG)
  add_executable (${PROJECT_TEST_DEBUG_NAME} ${CVMFS_UNITTEST_DEBUG_SOURCES})
  add_dependencies (${PROJECT_TEST_DEBUG_NAME} googletest)
endif (BUILD_UNITTESTS_DEBUG)

#
# add optional dependencies
#
if (LIBCURL_BUILTIN)
  add_dependencies (${PROJECT_TEST_NAME} libcares libcurl)
endif (LIBCURL_BUILTIN)

if (SQLITE3_BUILTIN)
  add_dependencies (${PROJECT_TEST_NAME} sqlite3)
endif (SQLITE3_BUILTIN)

if (ZLIB_BUILTIN)
  add_dependencies (${PROJECT_TEST_NAME} zlib)
endif (ZLIB_BUILTIN)

if (TBB_PRIVATE_LIB)
  add_dependencies (${PROJECT_TEST_NAME} libtbb)
endif (TBB_PRIVATE_LIB)

if (LIBCURL_BUILTIN)
  add_dependencies (${PROJECT_TEST_NAME} libcares libcurl)
endif (LIBCURL_BUILTIN)


if (BUILD_UNITTESTS_DEBUG)
  if (LIBCURL_BUILTIN)
    add_dependencies (${PROJECT_TEST_DEBUG_NAME} libcares libcurl)
  endif (LIBCURL_BUILTIN)

  if (SQLITE3_BUILTIN)
    add_dependencies (${PROJECT_TEST_DEBUG_NAME} sqlite3)
  endif (SQLITE3_BUILTIN)

  if (ZLIB_BUILTIN)
    add_dependencies (${PROJECT_TEST_DEBUG_NAME} zlib)
  endif (ZLIB_BUILTIN)

  if (TBB_PRIVATE_LIB)
    add_dependencies (${PROJECT_TEST_DEBUG_NAME} libtbb)
  endif (TBB_PRIVATE_LIB)

  if (LIBCURL_BUILTIN)
    add_dependencies (${PROJECT_TEST_DEBUG_NAME} libcares libcurl)
  endif (LIBCURL_BUILTIN)
endif (BUILD_UNITTESTS_DEBUG)

#
# set build flags
#
set_target_properties (${PROJECT_TEST_NAME} PROPERTIES COMPILE_FLAGS "${CVMFS_UNITTESTS_CFLAGS}" LINK_FLAGS "${CVMFS_UNITTESTS_LD_FLAGS}")

if (BUILD_UNITTESTS_DEBUG)
  set_target_properties (${PROJECT_TEST_DEBUG_NAME} PROPERTIES COMPILE_FLAGS "${CVMFS_UNITTESTS_DEBUG_CFLAGS}" LINK_FLAGS "${CVMFS_UNITTESTS_DEBUG_LD_FLAGS}")
endif (BUILD_UNITTESTS_DEBUG)

# link the stuff (*_LIBRARIES are dynamic link libraries)
target_link_libraries (${PROJECT_TEST_NAME} ${GTEST_LIBRARIES} ${GOOGLETEST_ARCHIVE} ${OPENSSL_LIBRARIES}
                       ${CURL_LIBRARIES} ${LIBCURL_ARCHIVE} ${CARES_ARCHIVE}
                       ${SQLITE3_LIBRARY} ${SQLITE3_ARCHIVE} ${TBB_LIBRARIES}
                       ${ZLIB_LIBRARIES} ${ZLIB_ARCHIVE} ${RT_LIBRARY} pthread dl)

if (BUILD_UNITTESTS_DEBUG)
  target_link_libraries (${PROJECT_TEST_DEBUG_NAME} ${GTEST_LIBRARIES} ${GOOGLETEST_ARCHIVE} ${OPENSSL_LIBRARIES}
                         ${CURL_LIBRARIES} ${LIBCURL_ARCHIVE} ${CARES_ARCHIVE}
                         ${SQLITE3_LIBRARY} ${SQLITE3_ARCHIVE} ${TBB_LIBRARIES}
                         ${ZLIB_LIBRARIES} ${ZLIB_ARCHIVE} ${RT_LIBRARY} pthread dl)
endif (BUILD_UNITTESTS_DEBUG)

#
# Install the generated unit test binary
#
if (INSTALL_UNITTESTS)
  install (
    TARGETS        ${PROJECT_TEST_NAME}
    RUNTIME
    DESTINATION    bin
  )
endif (INSTALL_UNITTESTS)

if (INSTALL_UNITTESTS_DEBUG)
  install (
    TARGETS        ${PROJECT_TEST_DEBUG_NAME}
    RUNTIME
    DESTINATION    bin
  )
endif (INSTALL_UNITTESTS_DEBUG)

#
# Integrate the test running into CMake
#
add_test (NAME unittests COMMAND ${PROJECT_TEST_NAME})<|MERGE_RESOLUTION|>--- conflicted
+++ resolved
@@ -48,12 +48,9 @@
   t_unique_ptr.cc
   t_unlink_guard.cc
   t_history.cc
-<<<<<<< HEAD
   t_dns.cc
-=======
   t_garbage_collector.cc
   t_hash_filters.cc
->>>>>>> b429070d
 
   # test utility functions
   testutil.cc testutil.h
