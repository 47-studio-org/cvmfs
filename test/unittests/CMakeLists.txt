--- conflicted
+++ resolved
@@ -74,11 +74,8 @@
   t_tracer.cc
   t_file_chunk.cc
   t_platforms.cc
-<<<<<<< HEAD
   t_compressor.cc
-=======
   t_compression.cc
->>>>>>> f59b5f38
 )
 
 #
