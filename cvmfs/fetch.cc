--- conflicted
+++ resolved
@@ -77,13 +77,9 @@
   const shash::Any &id,
   const uint64_t size,
   const std::string &name,
-<<<<<<< HEAD
   const zlib::Algorithms compression_algorithm,
-  const cache::CacheManager::ObjectType object_type)
-=======
   const cache::CacheManager::ObjectType object_type,
   const std::string &alt_url)
->>>>>>> f59b5f38
 {
   int fd_return;  // Read-only file descriptor that is returned
   int retval;
