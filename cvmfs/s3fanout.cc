/**
 * This file is part of the CernVM File System.
 *
 * Runs a thread using libcurls asynchronous I/O mode to push data to S3
 */

#include <pthread.h>

#include <algorithm>
#include <cerrno>
#include <utility>

#include "cvmfs_config.h"
#include "platform.h"
#include "s3fanout.h"
#include "upload_facility.h"
#include "util/posix.h"
#include "util/string.h"
#include "util_concurrency.h"

using namespace std;  // NOLINT

namespace s3fanout {

const char *S3FanoutManager::kCacheControlCas = "Cache-Control: max-age=259200";
const char *S3FanoutManager::kCacheControlDotCvmfs =
  "Cache-Control: max-age=61";
const unsigned S3FanoutManager::kDefault429ThrottleMs = 250;
const unsigned S3FanoutManager::kMax429ThrottleMs = 10000;
const unsigned S3FanoutManager::kThrottleReportIntervalSec = 10;


/**
 * Parses Retry-After and X-Retry-In headers attached to HTTP 429 responses
 */
void S3FanoutManager::DetectThrottleIndicator(
  const std::string &header,
  JobInfo *info)
{
  std::string value_str;
  if (HasPrefix(header, "retry-after:", true))
    value_str = header.substr(12);
  if (HasPrefix(header, "x-retry-in:", true))
    value_str = header.substr(11);

  value_str = Trim(value_str, true /* trim_newline */);
  if (!value_str.empty()) {
    unsigned value_numeric = String2Uint64(value_str);
    unsigned value_ms =
      HasSuffix(value_str, "ms", true /* ignore_case */) ?
        value_numeric : (value_numeric * 1000);
    if (value_ms > 0)
      info->throttle_ms = std::min(value_ms, kMax429ThrottleMs);
  }
}


/**
 * Called by curl for every HTTP header. Not called for file:// transfers.
 */
static size_t CallbackCurlHeader(void *ptr, size_t size, size_t nmemb,
                                 void *info_link) {
  const size_t num_bytes = size*nmemb;
  const string header_line(static_cast<const char *>(ptr), num_bytes);
  JobInfo *info = static_cast<JobInfo *>(info_link);

  // Check for http status code errors
  if (HasPrefix(header_line, "HTTP/1.", false)) {
    if (header_line.length() < 10)
      return 0;

    unsigned i;
    for (i = 8; (i < header_line.length()) && (header_line[i] == ' '); ++i) {}

    if (header_line[i] == '2') {
      return num_bytes;
    } else {
      LogCvmfs(kLogS3Fanout, kLogDebug, "http status error code [info %p]: %s",
               info, header_line.c_str());
      if (header_line.length() < i+3) {
        LogCvmfs(kLogS3Fanout, kLogStderr, "S3: invalid HTTP response '%s'",
                 header_line.c_str());
        info->error_code = kFailOther;
        return 0;
      }
      info->http_error = String2Int64(string(&header_line[i], 3));

      switch (info->http_error) {
        case 429:
          info->error_code = kFailRetry;
          info->throttle_ms = S3FanoutManager::kDefault429ThrottleMs;
          info->throttle_timestamp = platform_monotonic_time();
          return num_bytes;
        case 503:
        case 502:  // Can happen if the S3 gateway-backend connection breaks
          info->error_code = kFailServiceUnavailable;
          break;
        case 501:
        case 400:
          info->error_code = kFailBadRequest;
          break;
        case 403:
          info->error_code = kFailForbidden;
          break;
        case 404:
          info->error_code = kFailNotFound;
          return num_bytes;
        default:
          info->error_code = kFailOther;
      }
      return 0;
    }
  }

  if (info->error_code == kFailRetry) {
    S3FanoutManager::DetectThrottleIndicator(header_line, info);
  }

  return num_bytes;
}


/**
 * Called by curl for every new chunk to upload.
 */
static size_t CallbackCurlData(void *ptr, size_t size, size_t nmemb,
                               void *info_link) {
  const size_t num_bytes = size*nmemb;
  JobInfo *info = static_cast<JobInfo *>(info_link);

  LogCvmfs(kLogS3Fanout, kLogDebug, "Data callback with %d bytes", num_bytes);

  if (num_bytes == 0)
    return 0;

  if (info->origin == kOriginMem) {
    const size_t avail_bytes = info->origin_mem.size - info->origin_mem.pos;
    const size_t send_size = avail_bytes < num_bytes ? avail_bytes : num_bytes;
    memcpy(ptr, info->origin_mem.data + info->origin_mem.pos, send_size);
    info->origin_mem.pos += send_size;
    LogCvmfs(kLogS3Fanout, kLogDebug, "mem pushed out %d bytes", send_size);
    return send_size;
  } else if (info->origin == kOriginPath) {
    size_t read_bytes = fread(ptr, 1, num_bytes, info->origin_file);
    if (read_bytes != num_bytes) {
      if (ferror(info->origin_file) != 0) {
        LogCvmfs(kLogS3Fanout, kLogStderr, "local I/O error reading %s",
                 info->origin_path.c_str());
        return CURL_READFUNC_ABORT;
      }
    }
    LogCvmfs(kLogS3Fanout, kLogDebug, "file pushed out %d bytes", read_bytes);
    return read_bytes;
  }

  return CURL_READFUNC_ABORT;
}


/**
 * For the time being, ignore all received information in the HTTP body
 */
static size_t CallbackCurlBody(
  char * /*ptr*/, size_t size, size_t nmemb, void * /*userdata*/)
{
  return size * nmemb;
}


/**
 * Called when new curl sockets arrive or existing curl sockets depart.
 */
int S3FanoutManager::CallbackCurlSocket(CURL *easy, curl_socket_t s, int action,
                                        void *userp, void *socketp) {
  S3FanoutManager *s3fanout_mgr = static_cast<S3FanoutManager *>(userp);
  const int ajobs = *s3fanout_mgr->available_jobs_;
  LogCvmfs(kLogS3Fanout, kLogDebug, "CallbackCurlSocket called with easy "
           "handle %p, socket %d, action %d, up %d, "
           "sp %d, fds_inuse %d, jobs %d",
           easy, s, action, userp,
           socketp, s3fanout_mgr->watch_fds_inuse_, ajobs);
  if (action == CURL_POLL_NONE)
    return 0;

  // Find s in watch_fds_
  unsigned index;
  for (index = 0; index < s3fanout_mgr->watch_fds_inuse_; ++index) {
    if (s3fanout_mgr->watch_fds_[index].fd == s)
      break;
  }
  // Or create newly
  if (index == s3fanout_mgr->watch_fds_inuse_) {
    // Extend array if necessary
    if (s3fanout_mgr->watch_fds_inuse_ == s3fanout_mgr->watch_fds_size_) {
      s3fanout_mgr->watch_fds_size_ *= 2;
      s3fanout_mgr->watch_fds_ = static_cast<struct pollfd *>(
          srealloc(s3fanout_mgr->watch_fds_,
                   s3fanout_mgr->watch_fds_size_*sizeof(struct pollfd)));
    }
    s3fanout_mgr->watch_fds_[s3fanout_mgr->watch_fds_inuse_].fd = s;
    s3fanout_mgr->watch_fds_[s3fanout_mgr->watch_fds_inuse_].events = 0;
    s3fanout_mgr->watch_fds_[s3fanout_mgr->watch_fds_inuse_].revents = 0;
    s3fanout_mgr->watch_fds_inuse_++;
  }

  switch (action) {
    case CURL_POLL_IN:
      s3fanout_mgr->watch_fds_[index].events = POLLIN | POLLPRI;
      break;
    case CURL_POLL_OUT:
      s3fanout_mgr->watch_fds_[index].events = POLLOUT | POLLWRBAND;
      break;
    case CURL_POLL_INOUT:
      s3fanout_mgr->watch_fds_[index].events =
          POLLIN | POLLPRI | POLLOUT | POLLWRBAND;
      break;
    case CURL_POLL_REMOVE:
      if (index < s3fanout_mgr->watch_fds_inuse_-1)
        s3fanout_mgr->watch_fds_[index] =
            s3fanout_mgr->watch_fds_[s3fanout_mgr->watch_fds_inuse_-1];
      s3fanout_mgr->watch_fds_inuse_--;
      // Shrink array if necessary
      if ((s3fanout_mgr->watch_fds_inuse_ > s3fanout_mgr->watch_fds_max_) &&
          (s3fanout_mgr->watch_fds_inuse_ < s3fanout_mgr->watch_fds_size_/2)) {
        s3fanout_mgr->watch_fds_size_ /= 2;
        s3fanout_mgr->watch_fds_ = static_cast<struct pollfd *>(
            srealloc(s3fanout_mgr->watch_fds_,
                     s3fanout_mgr->watch_fds_size_*sizeof(struct pollfd)));
      }
      break;
    default:
      abort();
  }

  return 0;
}


/**
 * Worker thread event loop.
 */
void *S3FanoutManager::MainUpload(void *data) {
  LogCvmfs(kLogS3Fanout, kLogDebug, "Upload I/O thread started");
  S3FanoutManager *s3fanout_mgr = static_cast<S3FanoutManager *>(data);

  // Don't schedule more jobs into the multi handle than the maximum number of
  // parallel connections.  This should prevent starvation and thus a timeout
  // of the authorization header (CVM-1339).
  unsigned jobs_in_flight = 0;

  while (s3fanout_mgr->thread_upload_run_) {
    JobInfo *info = NULL;
    {
      MutexLockGuard m(s3fanout_mgr->jobs_todo_lock_);
      if (!s3fanout_mgr->jobs_todo_.empty() &&
          (jobs_in_flight < s3fanout_mgr->pool_max_handles_)) {
        info = s3fanout_mgr->jobs_todo_.back();
        s3fanout_mgr->jobs_todo_.pop_back();
      }
    }

    if (info != NULL) {
      CURL *handle = s3fanout_mgr->AcquireCurlHandle();
      if (handle == NULL) {
        LogCvmfs(kLogS3Fanout, kLogStderr, "Failed to acquire CURL handle.");
        assert(handle != NULL);
      }

      s3fanout::Failures init_failure =
        s3fanout_mgr->InitializeRequest(info, handle);
      if (init_failure != s3fanout::kFailOk) {
        LogCvmfs(kLogS3Fanout, kLogStderr,
                "Failed to initialize CURL handle (error: %d - %s | errno: %d)",
                 init_failure, Code2Ascii(init_failure), errno);
        abort();
      }
      s3fanout_mgr->SetUrlOptions(info);

      curl_multi_add_handle(s3fanout_mgr->curl_multi_, handle);
      s3fanout_mgr->active_requests_->insert(info);
      jobs_in_flight++;
      int still_running = 0, retval = 0;
      retval = curl_multi_socket_action(s3fanout_mgr->curl_multi_,
                                        CURL_SOCKET_TIMEOUT,
                                        0,
                                        &still_running);

      LogCvmfs(kLogS3Fanout, kLogDebug,
               "curl_multi_socket_action: %d - %d",
               retval, still_running);
    }

    // Check events with 1ms timeout
    int timeout = 1;
    int retval = poll(s3fanout_mgr->watch_fds_, s3fanout_mgr->watch_fds_inuse_,
                      timeout);
    if (retval == 0) {
      // Handle timeout
      int still_running = 0;
      retval = curl_multi_socket_action(s3fanout_mgr->curl_multi_,
                                        CURL_SOCKET_TIMEOUT,
                                        0,
                                        &still_running);
      if (retval != CURLM_OK) {
        LogCvmfs(kLogS3Fanout, kLogStderr, "Error, timeout due to: %d", retval);
        assert(retval == CURLM_OK);
      }
    } else if (retval < 0) {
      assert(errno == EINTR);
      continue;
    }

    // Activity on curl sockets
    // Within this loop the curl_multi_socket_action() may cause socket(s)
    // to be removed from watch_fds_. If a socket is removed it is replaced
    // by the socket at the end of the array and the inuse count is decreased.
    // Therefore loop over the array in reverse order.
    for (int32_t i = s3fanout_mgr->watch_fds_inuse_ - 1; i >= 0; --i) {
      if (static_cast<uint32_t>(i) >= s3fanout_mgr->watch_fds_inuse_) {
        continue;
      }
      if (s3fanout_mgr->watch_fds_[i].revents) {
        int ev_bitmask = 0;
        if (s3fanout_mgr->watch_fds_[i].revents & (POLLIN | POLLPRI))
          ev_bitmask |= CURL_CSELECT_IN;
        if (s3fanout_mgr->watch_fds_[i].revents & (POLLOUT | POLLWRBAND))
          ev_bitmask |= CURL_CSELECT_OUT;
        if (s3fanout_mgr->watch_fds_[i].revents &
            (POLLERR | POLLHUP | POLLNVAL))
          ev_bitmask |= CURL_CSELECT_ERR;
        s3fanout_mgr->watch_fds_[i].revents = 0;

        int still_running = 0;
        retval = curl_multi_socket_action(s3fanout_mgr->curl_multi_,
                                          s3fanout_mgr->watch_fds_[i].fd,
                                          ev_bitmask,
                                          &still_running);
      }
    }

    // Check if transfers are completed
    CURLMsg *curl_msg;
    int msgs_in_queue;
    while ((curl_msg = curl_multi_info_read(s3fanout_mgr->curl_multi_,
<<<<<<< HEAD
                                            &msgs_in_queue))) {
      if (curl_msg->msg == CURLMSG_DONE) {
        s3fanout_mgr->statistics_->num_requests++;
        JobInfo *info;
        CURL *easy_handle = curl_msg->easy_handle;
        int curl_error = curl_msg->data.result;
        curl_easy_getinfo(easy_handle, CURLINFO_PRIVATE, &info);

        curl_multi_remove_handle(s3fanout_mgr->curl_multi_, easy_handle);
        if (s3fanout_mgr->VerifyAndFinalize(curl_error, info)) {
          curl_multi_add_handle(s3fanout_mgr->curl_multi_, easy_handle);
          int still_running = 0;
          curl_multi_socket_action(s3fanout_mgr->curl_multi_,
                                   CURL_SOCKET_TIMEOUT,
                                   0,
                                   &still_running);
        } else {
          // Return easy handle into pool and write result back
          jobs_in_flight--;
          s3fanout_mgr->ReleaseCurlHandle(info, easy_handle);
          s3fanout_mgr->available_jobs_->Decrement();

          MutexLockGuard m(s3fanout_mgr->jobs_completed_lock_);
          s3fanout_mgr->jobs_completed_.push_back(info);
        }
=======
                                            &msgs_in_queue)))
    {
      assert(curl_msg->msg == CURLMSG_DONE);

      s3fanout_mgr->statistics_->num_requests++;
      JobInfo *info;
      CURL *easy_handle = curl_msg->easy_handle;
      int curl_error = curl_msg->data.result;
      curl_easy_getinfo(easy_handle, CURLINFO_PRIVATE, &info);

      curl_multi_remove_handle(s3fanout_mgr->curl_multi_, easy_handle);
      if (s3fanout_mgr->VerifyAndFinalize(curl_error, info)) {
        curl_multi_add_handle(s3fanout_mgr->curl_multi_, easy_handle);
        int still_running = 0;
        curl_multi_socket_action(s3fanout_mgr->curl_multi_,
                                 CURL_SOCKET_TIMEOUT,
                                 0,
                                 &still_running);
      } else {
        // Return easy handle into pool and write result back
        jobs_in_flight--;
        s3fanout_mgr->active_requests_->erase(info);
        s3fanout_mgr->ReleaseCurlHandle(info, easy_handle);
        s3fanout_mgr->available_jobs_->Decrement();

        pthread_mutex_lock(s3fanout_mgr->jobs_completed_lock_);
        s3fanout_mgr->jobs_completed_.push_back(info);
        pthread_mutex_unlock(s3fanout_mgr->jobs_completed_lock_);
>>>>>>> 5739d83d
      }
    }
  }

  set<CURL *>::iterator i = s3fanout_mgr->pool_handles_inuse_->begin();
  const set<CURL *>::const_iterator i_end =
    s3fanout_mgr->pool_handles_inuse_->end();
  for (; i != i_end; ++i) {
    curl_multi_remove_handle(s3fanout_mgr->curl_multi_, *i);
    curl_easy_cleanup(*i);
  }
  s3fanout_mgr->pool_handles_inuse_->clear();
  free(s3fanout_mgr->watch_fds_);

  LogCvmfs(kLogS3Fanout, kLogDebug, "Upload I/O thread terminated");
  return NULL;
}


/**
 * Gets an idle CURL handle from the pool. Creates a new one and adds it to
 * the pool if necessary.
 */
CURL *S3FanoutManager::AcquireCurlHandle() const {
  CURL *handle;

  MutexLockGuard guard(curl_handle_lock_);

  if (pool_handles_idle_->empty()) {
    CURLcode retval;

    // Create a new handle
    handle = curl_easy_init();
    assert(handle != NULL);

    // Other settings
    retval = curl_easy_setopt(handle, CURLOPT_NOSIGNAL, 1);
    assert(retval == CURLE_OK);
    retval = curl_easy_setopt(handle, CURLOPT_HEADERFUNCTION,
                              CallbackCurlHeader);
    assert(retval == CURLE_OK);
    retval = curl_easy_setopt(handle, CURLOPT_READFUNCTION, CallbackCurlData);
    assert(retval == CURLE_OK);
    retval = curl_easy_setopt(handle, CURLOPT_WRITEFUNCTION, CallbackCurlBody);
    assert(retval == CURLE_OK);
  } else {
    handle = *(pool_handles_idle_->begin());
    pool_handles_idle_->erase(pool_handles_idle_->begin());
  }

  pool_handles_inuse_->insert(handle);

  return handle;
}


void S3FanoutManager::ReleaseCurlHandle(JobInfo *info, CURL *handle) const {
  if (info->http_headers) {
    curl_slist_free_all(info->http_headers);
    info->http_headers = NULL;
  }

  MutexLockGuard guard(curl_handle_lock_);

  set<CURL *>::iterator elem = pool_handles_inuse_->find(handle);
  assert(elem != pool_handles_inuse_->end());

  if (pool_handles_idle_->size() > pool_max_handles_) {
    CURLcode retval = curl_easy_setopt(handle, CURLOPT_SHARE, NULL);
    assert(retval == CURLE_OK);
    curl_easy_cleanup(handle);
    std::map<CURL *, S3FanOutDnsEntry *>::size_type retitems =
        curl_sharehandles_->erase(handle);
    assert(retitems == 1);
  } else {
    pool_handles_idle_->insert(handle);
  }

  pool_handles_inuse_->erase(elem);
}


/**
 * The Amazon AWS 2 authorization header according to
 * http://docs.aws.amazon.com/AmazonS3/latest/dev/RESTAuthentication.html#ConstructingTheAuthenticationHeader
 */
bool S3FanoutManager::MkV2Authz(const JobInfo &info, vector<string> *headers)
  const
{
  string payload_hash;
  bool retval = MkPayloadHash(info, &payload_hash);
  if (!retval)
    return false;
  string content_type = GetContentType(info);
  string request = GetRequestString(info);

  string timestamp = RfcTimestamp();
  string to_sign = request + "\n" +
                   payload_hash + "\n" +
                   content_type + "\n" +
                   timestamp + "\n" +
                   "x-amz-acl:public-read" + "\n" +  // default ACL
                   "/" + info.bucket + "/" + info.object_key;
  LogCvmfs(kLogS3Fanout, kLogDebug, "%s string to sign for: %s",
           request.c_str(), info.object_key.c_str());

  shash::Any hmac;
  hmac.algorithm = shash::kSha1;
  shash::Hmac(info.secret_key,
              reinterpret_cast<const unsigned char *>(to_sign.data()),
              to_sign.length(), &hmac);

  headers->push_back("Authorization: AWS " + info.access_key + ":" +
                     Base64(string(reinterpret_cast<char *>(hmac.digest),
                                   hmac.GetDigestSize())));
  headers->push_back("Date: " + timestamp);
  headers->push_back("x-amz-acl: public-read");
  if (!payload_hash.empty())
    headers->push_back("Content-MD5: " + payload_hash);
  if (!content_type.empty())
    headers->push_back("Content-Type: " + content_type);
  return true;
}


string S3FanoutManager::GetUriEncode(const string &val, bool encode_slash)
  const
{
  string result;
  const unsigned len = val.length();
  result.reserve(len);
  for (unsigned i = 0; i < len; ++i) {
    char c = val[i];
    if ((c >= 'A' && c <= 'Z') ||
        (c >= 'a' && c <= 'z') ||
        (c >= '0' && c <= '9') ||
        c == '_' || c == '-' || c == '~' || c == '.')
    {
      result.push_back(c);
    } else if (c == '/') {
      if (encode_slash) {
        result += "%2F";
      } else {
        result.push_back(c);
      }
    } else {
      result.push_back('%');
      result.push_back((c / 16) + ((c / 16 <= 9) ? '0' : 'A'-10));
      result.push_back((c % 16) + ((c % 16 <= 9) ? '0' : 'A'-10));
    }
  }
  return result;
}


string S3FanoutManager::GetAwsV4SigningKey(
  const JobInfo &info,
  const string &date) const
{
  string id = info.secret_key + info.region + date;
  map<string, string>::const_iterator iter = signing_keys_.find(id);
  if (iter != signing_keys_.end())
    return iter->second;

  string date_key = shash::Hmac256("AWS4" + info.secret_key, date, true);
  string date_region_key = shash::Hmac256(date_key, info.region, true);
  string date_region_service_key = shash::Hmac256(date_region_key, "s3", true);
  string signing_key =
    shash::Hmac256(date_region_service_key, "aws4_request", true);
  signing_keys_[id] = signing_key;
  return signing_key;
}


/**
 * The Amazon AWS4 authorization header according to
 * http://docs.aws.amazon.com/AmazonS3/latest/API/sigv4-auth-using-authorization-header.html
 */
bool S3FanoutManager::MkV4Authz(const JobInfo &info, vector<string> *headers)
  const
{
  string payload_hash;
  bool retval = MkPayloadHash(info, &payload_hash);
  if (!retval)
    return false;
  string content_type = GetContentType(info);
  string timestamp = IsoTimestamp();
  string date = timestamp.substr(0, 8);
  vector<string> tokens = SplitString(info.hostname, ':');
  string host_only = tokens[0];
  if (dns_buckets_) host_only = info.bucket + "." + host_only;

  string signed_headers;
  string canonical_headers;
  if (!content_type.empty()) {
    signed_headers += "content-type;";
    headers->push_back("Content-Type: " + content_type);
    canonical_headers += "content-type:" + content_type + "\n";
  }
  signed_headers += "host;x-amz-acl;x-amz-content-sha256;x-amz-date";
  canonical_headers +=
    "host:" + host_only + "\n" +
    "x-amz-acl:public-read\n"
    "x-amz-content-sha256:" + payload_hash + "\n" +
    "x-amz-date:" + timestamp + "\n";

  string scope = date + "/" + info.region + "/s3/aws4_request";
  string uri = dns_buckets_ ?
                 (string("/") + info.object_key) :
                 (string("/") + info.bucket + "/" + info.object_key);

  string canonical_request =
    GetRequestString(info) + "\n" +
    GetUriEncode(uri, false) + "\n" +
    "\n" +
    canonical_headers + "\n" +
    signed_headers + "\n" +
    payload_hash;

  string hash_request = shash::Sha256String(canonical_request.c_str());

  string string_to_sign =
    "AWS4-HMAC-SHA256\n" +
    timestamp + "\n" +
    scope + "\n" +
    hash_request;

  string signing_key = GetAwsV4SigningKey(info, date);
  string signature = shash::Hmac256(signing_key, string_to_sign);

  headers->push_back("x-amz-acl: public-read");
  headers->push_back("x-amz-content-sha256: " + payload_hash);
  headers->push_back("x-amz-date: " + timestamp);
  headers->push_back(
    "Authorization: AWS4-HMAC-SHA256 "
    "Credential=" + info.access_key + "/" + scope + ","
    "SignedHeaders=" + signed_headers + ","
    "Signature=" + signature);
  return true;
}


void S3FanoutManager::InitializeDnsSettingsCurl(
  CURL *handle,
  CURLSH *sharehandle,
  curl_slist *clist) const
{
  CURLcode retval = curl_easy_setopt(handle, CURLOPT_SHARE, sharehandle);
  assert(retval == CURLE_OK);
  retval = curl_easy_setopt(handle, CURLOPT_RESOLVE, clist);
  assert(retval == CURLE_OK);
}


int S3FanoutManager::InitializeDnsSettings(
  CURL *handle,
  std::string host_with_port) const
{
  // Use existing handle
  std::map<CURL *, S3FanOutDnsEntry *>::const_iterator it =
      curl_sharehandles_->find(handle);
  if (it != curl_sharehandles_->end()) {
    InitializeDnsSettingsCurl(handle, it->second->sharehandle,
                              it->second->clist);
    return 0;
  }

  // Remove port number if such exists
  if (!HasPrefix(host_with_port, "http://", false /*ignore_case*/))
    host_with_port = "http://" + host_with_port;
  std::string remote_host = dns::ExtractHost(host_with_port);
  std::string remote_port = dns::ExtractPort(host_with_port);

  // If we have the name already resolved, use the least used IP
  S3FanOutDnsEntry *useme = NULL;
  unsigned int usemin = UINT_MAX;
  std::set<S3FanOutDnsEntry *>::iterator its3 = sharehandles_->begin();
  for (; its3 != sharehandles_->end(); ++its3) {
    if ((*its3)->dns_name == remote_host) {
      if (usemin >= (*its3)->counter) {
        usemin = (*its3)->counter;
        useme = (*its3);
      }
    }
  }
  if (useme != NULL) {
    curl_sharehandles_->insert(std::pair<CURL *,
                               S3FanOutDnsEntry *>(handle, useme));
    useme->counter++;
    InitializeDnsSettingsCurl(handle, useme->sharehandle, useme->clist);
    return 0;
  }

  // We need to resolve the hostname
  // TODO(ssheikki): support ipv6 also...  if (opt_ipv4_only_)
  dns::Host host = resolver_->Resolve(remote_host);
  set<string> ipv4_addresses = host.ipv4_addresses();
  std::set<string>::iterator its = ipv4_addresses.begin();
  S3FanOutDnsEntry *dnse = NULL;
  for ( ; its != ipv4_addresses.end(); ++its) {
    dnse = new S3FanOutDnsEntry();
    dnse->counter = 0;
    dnse->dns_name = remote_host;
    dnse->port = remote_port.size() == 0 ? "80" : remote_port;
    dnse->ip = *its;
    dnse->clist = NULL;
    dnse->clist = curl_slist_append(dnse->clist,
                                    (dnse->dns_name+":"+
                                     dnse->port+":"+
                                     dnse->ip).c_str());
    dnse->sharehandle = curl_share_init();
    assert(dnse->sharehandle != NULL);
    CURLSHcode share_retval = curl_share_setopt(dnse->sharehandle,
                                                CURLSHOPT_SHARE,
                                                CURL_LOCK_DATA_DNS);
    assert(share_retval == CURLSHE_OK);
    sharehandles_->insert(dnse);
  }
  if (dnse == NULL) {
    LogCvmfs(kLogS3Fanout, kLogStderr | kLogSyslogErr,
             "Error: DNS resolve failed for address '%s'.",
             remote_host.c_str());
    assert(dnse != NULL);
    return -1;
  }
  curl_sharehandles_->insert(
    std::pair<CURL *, S3FanOutDnsEntry *>(handle, dnse));
  dnse->counter++;
  InitializeDnsSettingsCurl(handle, dnse->sharehandle, dnse->clist);

  return 0;
}


bool S3FanoutManager::MkPayloadHash(const JobInfo &info, string *hex_hash)
  const
{
  if ((info.request == JobInfo::kReqHeadOnly) ||
      (info.request == JobInfo::kReqHeadPut) ||
      (info.request == JobInfo::kReqDelete))
  {
    switch (info.authz_method) {
      case kAuthzAwsV2:
        hex_hash->clear();
        break;
      case kAuthzAwsV4:
        // Sha256 over empty string
        *hex_hash =
          "e3b0c44298fc1c149afbf4c8996fb92427ae41e4649b934ca495991b7852b855";
        break;
      default:
        abort();
    }
    return true;
  }

  // PUT, there is actually payload
  shash::Any payload_hash(shash::kMd5);
  bool retval;

  switch (info.origin) {
    case kOriginMem:
      switch (info.authz_method) {
        case kAuthzAwsV2:
          shash::HashMem(info.origin_mem.data, info.origin_mem.size,
                         &payload_hash);
          *hex_hash =
            Base64(string(reinterpret_cast<char *>(payload_hash.digest),
                          payload_hash.GetDigestSize()));
          return true;
        case kAuthzAwsV4:
          *hex_hash =
            shash::Sha256Mem(info.origin_mem.data, info.origin_mem.size);
          return true;
        default:
          abort();
      }
    case kOriginPath:
      switch (info.authz_method) {
        case kAuthzAwsV2:
          retval = shash::HashFile(info.origin_path, &payload_hash);
          if (!retval) {
            LogCvmfs(kLogS3Fanout, kLogStderr,
                     "failed to hash file %s (errno: %d)",
                     info.origin_path.c_str(), errno);
            return false;
          }
          *hex_hash =
            Base64(string(reinterpret_cast<char *>(payload_hash.digest),
                          payload_hash.GetDigestSize()));
          return true;
        case kAuthzAwsV4:
          *hex_hash = shash::Sha256File(info.origin_path);
          if (hex_hash->empty()) {
            LogCvmfs(kLogS3Fanout, kLogStderr,
                     "failed to hash file %s (errno: %d)",
                     info.origin_path.c_str(), errno);
            return false;
          }
          return true;
        default:
          abort();
      }
    default:
      abort();
  }
}


bool S3FanoutManager::MkPayloadSize(const JobInfo &info, uint64_t *size) const {
  int64_t file_size;
  switch (info.origin) {
    case kOriginMem:
      *size = info.origin_mem.size;
      return true;
    case kOriginPath:
      file_size = GetFileSize(info.origin_path);
      if (file_size < 0) {
        LogCvmfs(kLogS3Fanout, kLogStderr, "failed to stat file %s (errno: %d)",
                 info.origin_path.c_str(), errno);
        return false;
      }
      *size = file_size;
      return true;
    default:
      abort();
  }
}


string S3FanoutManager::GetRequestString(const JobInfo &info) const {
  switch (info.request) {
    case JobInfo::kReqHeadOnly:
    case JobInfo::kReqHeadPut:
      return "HEAD";
    case JobInfo::kReqPutCas:
    case JobInfo::kReqPutDotCvmfs:
      return "PUT";
    case JobInfo::kReqDelete:
      return "DELETE";
    default:
      abort();
  }
}


string S3FanoutManager::GetContentType(const JobInfo &info) const {
  switch (info.request) {
    case JobInfo::kReqHeadOnly:
    case JobInfo::kReqHeadPut:
    case JobInfo::kReqDelete:
      return "";
    case JobInfo::kReqPutCas:
      return "application/octet-stream";
    case JobInfo::kReqPutDotCvmfs:
      return "application/x-cvmfs";
    default:
      abort();
  }
}


/**
 * Request parameters set the URL and other options such as timeout and
 * proxy.
 */
Failures S3FanoutManager::InitializeRequest(JobInfo *info, CURL *handle) const {
  // Initialize internal download state
  info->curl_handle = handle;
  info->error_code = kFailOk;
  info->http_error = 0;
  info->num_retries = 0;
  info->backoff_ms = 0;
  info->throttle_ms = 0;
  info->throttle_timestamp = 0;
  info->http_headers = NULL;

  InitializeDnsSettings(handle, info->hostname);

  bool retval_b;
  retval_b = MkPayloadSize(*info, &info->payload_size);
  if (!retval_b)
    return kFailLocalIO;

  CURLcode retval;
  if ((info->request == JobInfo::kReqHeadOnly) ||
      (info->request == JobInfo::kReqHeadPut) ||
      (info->request == JobInfo::kReqDelete))
  {
    retval = curl_easy_setopt(handle, CURLOPT_UPLOAD, 0);
    assert(retval == CURLE_OK);
    retval = curl_easy_setopt(handle, CURLOPT_NOBODY, 1);
    assert(retval == CURLE_OK);
    info->http_headers =
      curl_slist_append(info->http_headers, "Content-Length: 0");

    if (info->request == JobInfo::kReqDelete) {
      retval = curl_easy_setopt(handle, CURLOPT_CUSTOMREQUEST,
                                GetRequestString(*info).c_str());
      assert(retval == CURLE_OK);
    } else {
      retval = curl_easy_setopt(handle, CURLOPT_CUSTOMREQUEST, NULL);
      assert(retval == CURLE_OK);
    }
  } else {
    retval = curl_easy_setopt(handle, CURLOPT_CUSTOMREQUEST, NULL);
    assert(retval == CURLE_OK);
    retval = curl_easy_setopt(handle, CURLOPT_UPLOAD, 1);
    assert(retval == CURLE_OK);
    retval = curl_easy_setopt(handle, CURLOPT_NOBODY, 0);
    assert(retval == CURLE_OK);
    retval = curl_easy_setopt(handle, CURLOPT_INFILESIZE_LARGE,
                              static_cast<curl_off_t>(info->payload_size));
    assert(retval == CURLE_OK);
    if (info->origin == kOriginPath) {
      assert(info->origin_file == NULL);
      info->origin_file = fopen(info->origin_path.c_str(), "r");
      if (info->origin_file == NULL) {
        LogCvmfs(kLogS3Fanout, kLogStderr, "failed to open file %s (errno: %d)",
                 info->origin_path.c_str(), errno);
        return kFailLocalIO;
      }
    }

    if (info->request == JobInfo::kReqPutDotCvmfs) {
      info->http_headers =
          curl_slist_append(info->http_headers, kCacheControlDotCvmfs);
    } else {
      info->http_headers =
          curl_slist_append(info->http_headers, kCacheControlCas);
    }
  }

  // Authorization
  vector<string> authz_headers;
  switch (info->authz_method) {
    case kAuthzAwsV2:
      retval_b = MkV2Authz(*info, &authz_headers);
      break;
    case kAuthzAwsV4:
      retval_b = MkV4Authz(*info, &authz_headers);
      break;
    default:
      abort();
  }
  if (!retval_b)
    return kFailLocalIO;
  for (unsigned i = 0; i < authz_headers.size(); ++i) {
    info->http_headers =
      curl_slist_append(info->http_headers, authz_headers[i].c_str());
  }

  // Common headers
  info->http_headers =
      curl_slist_append(info->http_headers, "Connection: Keep-Alive");
  info->http_headers = curl_slist_append(info->http_headers, "Pragma:");
  // No 100-continue
  info->http_headers = curl_slist_append(info->http_headers, "Expect:");
  // Strip unnecessary header
  info->http_headers = curl_slist_append(info->http_headers, "Accept:");
  info->http_headers = curl_slist_append(info->http_headers,
                                         user_agent_->c_str());

  // Set curl parameters
  retval = curl_easy_setopt(handle, CURLOPT_PRIVATE, static_cast<void *>(info));
  assert(retval == CURLE_OK);
  retval = curl_easy_setopt(handle, CURLOPT_HEADERDATA,
                            static_cast<void *>(info));
  assert(retval == CURLE_OK);
  retval = curl_easy_setopt(handle, CURLOPT_READDATA,
                            static_cast<void *>(info));
  assert(retval == CURLE_OK);
  retval = curl_easy_setopt(handle, CURLOPT_HTTPHEADER, info->http_headers);
  assert(retval == CURLE_OK);
  if (opt_ipv4_only_) {
    retval = curl_easy_setopt(handle, CURLOPT_IPRESOLVE, CURL_IPRESOLVE_V4);
    assert(retval == CURLE_OK);
  }
  // Follow HTTP redirects
  retval = curl_easy_setopt(handle, CURLOPT_FOLLOWLOCATION, 1L);
  assert(retval == CURLE_OK);

  return kFailOk;
}


/**
 * Sets the URL specific options such as host to use and timeout.
 */
void S3FanoutManager::SetUrlOptions(JobInfo *info) const {
  CURL *curl_handle = info->curl_handle;
  CURLcode retval;

<<<<<<< HEAD
  {
    MutexLockGuard m(lock_options_);
    retval =
        curl_easy_setopt(curl_handle, CURLOPT_CONNECTTIMEOUT, opt_timeout_);
    assert(retval == CURLE_OK);
  }
=======
  pthread_mutex_lock(lock_options_);
  retval = curl_easy_setopt(curl_handle, CURLOPT_CONNECTTIMEOUT, opt_timeout_);
  assert(retval == CURLE_OK);
  retval = curl_easy_setopt(curl_handle, CURLOPT_LOW_SPEED_LIMIT,
                            kLowSpeedLimit);
  assert(retval == CURLE_OK);
  retval = curl_easy_setopt(curl_handle, CURLOPT_LOW_SPEED_TIME, opt_timeout_);
  assert(retval == CURLE_OK);
  if (is_curl_debug_) {
    retval = curl_easy_setopt(curl_handle, CURLOPT_VERBOSE, 1);
    assert(retval == CURLE_OK);
  }
  pthread_mutex_unlock(lock_options_);
>>>>>>> 5739d83d

  string url = MkUrl(info->hostname, info->bucket, (info->object_key));
  retval = curl_easy_setopt(curl_handle, CURLOPT_URL, url.c_str());
  assert(retval == CURLE_OK);
}


/**
 * Adds transfer time and uploaded bytes to the global counters.
 */
void S3FanoutManager::UpdateStatistics(CURL *handle) {
  double val;

  if (curl_easy_getinfo(handle, CURLINFO_SIZE_UPLOAD, &val) == CURLE_OK)
    statistics_->transferred_bytes += val;
}


/**
 * Retry if possible and if not already done too often.
 */
bool S3FanoutManager::CanRetry(const JobInfo *info) {
  MutexLockGuard m(lock_options_);
  unsigned max_retries = opt_max_retries_;

  return
      (info->error_code == kFailHostConnection ||
       info->error_code == kFailHostResolve ||
       info->error_code == kFailServiceUnavailable ||
       info->error_code == kFailRetry) &&
      (info->num_retries < max_retries);
}


/**
 * Backoff for retry to introduce a jitter into a upload sequence.
 *
 * \return true if backoff has been performed, false otherwise
 */
void S3FanoutManager::Backoff(JobInfo *info) {
  unsigned backoff_init_ms = 0;
  unsigned backoff_max_ms = 0;
  {
    MutexLockGuard m(lock_options_);
    backoff_init_ms = opt_backoff_init_ms_;
    backoff_max_ms = opt_backoff_max_ms_;
  }

  if (info->error_code != kFailRetry)
    info->num_retries++;
  statistics_->num_retries++;

  if (info->throttle_ms > 0) {
    LogCvmfs(kLogS3Fanout, kLogDebug, "throttling for %d ms",
             info->throttle_ms);
    uint64_t now = platform_monotonic_time();
    if ((info->throttle_timestamp + (info->throttle_ms / 1000)) >= now) {
      if ((now - timestamp_last_throttle_report_) > kThrottleReportIntervalSec)
      {
        LogCvmfs(kLogS3Fanout, kLogStdout,
                 "Warning: S3 backend throttling %ums "
                 "(total backoff time so far %ums)",
                 info->throttle_ms,
                 statistics_->ms_throttled);
        timestamp_last_throttle_report_ = now;
      }
      statistics_->ms_throttled += info->throttle_ms;
      SafeSleepMs(info->throttle_ms);
    }
  } else {
    if (info->backoff_ms == 0) {
      info->backoff_ms = prng_.Next(backoff_init_ms + 1);  // Must be != 0
    } else {
      info->backoff_ms *= 2;
    }
    if (info->backoff_ms > backoff_max_ms)
      info->backoff_ms = backoff_max_ms;

    LogCvmfs(kLogS3Fanout, kLogDebug, "backing off for %d ms",
             info->backoff_ms);
    SafeSleepMs(info->backoff_ms);
  }
}


/**
 * Checks the result of a curl request and implements the failure logic
 * and takes care of cleanup.
 *
 * @return true if request should be repeated, false otherwise
 */
bool S3FanoutManager::VerifyAndFinalize(const int curl_error, JobInfo *info) {
  LogCvmfs(kLogS3Fanout, kLogDebug, "Verify uploaded/tested object %s "
           "(curl error %d, info error %d, info request %d)",
           info->object_key.c_str(),
           curl_error, info->error_code, info->request);
  UpdateStatistics(info->curl_handle);

  // Verification and error classification
  switch (curl_error) {
    case CURLE_OK:
      if ((info->error_code != kFailRetry) &&
          (info->error_code != kFailNotFound))
      {
        info->error_code = kFailOk;
      }
      break;
    case CURLE_UNSUPPORTED_PROTOCOL:
    case CURLE_URL_MALFORMAT:
      info->error_code = kFailBadRequest;
      break;
    case CURLE_COULDNT_RESOLVE_HOST:
      info->error_code = kFailHostResolve;
      break;
    case CURLE_COULDNT_CONNECT:
    case CURLE_OPERATION_TIMEDOUT:
    case CURLE_SEND_ERROR:
    case CURLE_RECV_ERROR:
      info->error_code = kFailHostConnection;
      break;
    case CURLE_ABORTED_BY_CALLBACK:
    case CURLE_WRITE_ERROR:
      // Error set by callback
      break;
    default:
      LogCvmfs(kLogS3Fanout, kLogStderr | kLogSyslogErr,
               "unexpected curl error (%d) while trying to upload %s",
               curl_error, info->object_key.c_str());
      info->error_code = kFailOther;
      break;
  }

  // Transform HEAD to PUT request
  if ((info->error_code == kFailNotFound) &&
      (info->request == JobInfo::kReqHeadPut))
  {
    LogCvmfs(kLogS3Fanout, kLogDebug, "not found: %s, uploading",
             info->object_key.c_str());
    info->request = JobInfo::kReqPutCas;
    curl_slist_free_all(info->http_headers);
    info->http_headers = NULL;
    s3fanout::Failures init_failure = InitializeRequest(info,
                                                        info->curl_handle);

    if (init_failure != s3fanout::kFailOk) {
      LogCvmfs(kLogS3Fanout, kLogStderr, "Failed to initialize CURL handle "
                                         "(error: %d - %s | errno: %d)",
               init_failure, Code2Ascii(init_failure), errno);
      abort();
    }
    SetUrlOptions(info);
    // Reset origin
    if (info->origin == kOriginMem)
      info->origin_mem.pos = 0;
    if (info->origin == kOriginPath)
      rewind(info->origin_file);
    return true;  // Again, Put
  }

  // Determination if failed request should be repeated
  bool try_again = false;
  if (info->error_code != kFailOk) {
    try_again = CanRetry(info);
  }
  if (try_again) {
    if (info->request == JobInfo::kReqPutCas ||
        info->request == JobInfo::kReqPutDotCvmfs) {
      LogCvmfs(kLogS3Fanout, kLogDebug, "Trying again to upload %s",
               info->object_key.c_str());
      // Reset origin
      if (info->origin == kOriginMem)
        info->origin_mem.pos = 0;
      if (info->origin == kOriginPath) {
        assert(info->origin_file != NULL);
        rewind(info->origin_file);
      }
    }
    Backoff(info);
    info->error_code = kFailOk;
    info->http_error = 0;
    info->throttle_ms = 0;
    info->backoff_ms = 0;
    info->throttle_timestamp = 0;
    return true;  // try again
  }

  // Cleanup opened resources
  if (info->origin == kOriginPath) {
    assert(info->mmf == NULL);
    if (info->origin_file != NULL) {
      if (fclose(info->origin_file) != 0)
        info->error_code = kFailLocalIO;
      info->origin_file = NULL;
    }
  } else if (info->origin == kOriginMem) {
    assert(info->origin_file == NULL);
    if (info->mmf != NULL) {
      info->mmf->Unmap();
      delete info->mmf;
      info->mmf = NULL;
    }
  }

  if ((info->error_code != kFailOk) &&
      (info->http_error != 0) && (info->http_error != 404))
  {
    LogCvmfs(kLogS3Fanout, kLogStderr, "S3: HTTP failure %d", info->http_error);
  }
  return false;  // stop transfer
}

S3FanoutManager::S3FanoutManager() {
  active_requests_ = NULL;
  pool_handles_idle_ = NULL;
  pool_handles_inuse_ = NULL;
  sharehandles_ = NULL;
  curl_sharehandles_ = NULL;
  pool_max_handles_ = 0;
  curl_multi_ = NULL;
  user_agent_ = NULL;

  dns_buckets_ = true;

  atomic_init32(&multi_threaded_);
  watch_fds_ = NULL;
  watch_fds_size_ = 0;
  watch_fds_inuse_ = 0;
  watch_fds_max_ = 0;

  lock_options_ =
      reinterpret_cast<pthread_mutex_t *>(smalloc(sizeof(pthread_mutex_t)));
  int retval = pthread_mutex_init(lock_options_, NULL);
  assert(retval == 0);
  jobs_completed_lock_ =
      reinterpret_cast<pthread_mutex_t *>(smalloc(sizeof(pthread_mutex_t)));
  retval = pthread_mutex_init(jobs_completed_lock_, NULL);
  assert(retval == 0);
  jobs_todo_lock_ =
      reinterpret_cast<pthread_mutex_t *>(smalloc(sizeof(pthread_mutex_t)));
  retval = pthread_mutex_init(jobs_todo_lock_, NULL);
  assert(retval == 0);
  curl_handle_lock_ =
      reinterpret_cast<pthread_mutex_t *>(smalloc(sizeof(pthread_mutex_t)));
  retval = pthread_mutex_init(curl_handle_lock_, NULL);
  assert(retval == 0);

  opt_timeout_ = 0;
  opt_max_retries_ = 0;
  opt_backoff_init_ms_ = 0;
  opt_backoff_max_ms_ = 0;
  opt_ipv4_only_ = false;

  max_available_jobs_ = 0;
  thread_upload_ = 0;
  thread_upload_run_ = false;
  resolver_ = NULL;
  available_jobs_ = NULL;
  statistics_ = NULL;
  timestamp_last_throttle_report_ = 0;
  is_curl_debug_ = (getenv("_CVMFS_CURL_DEBUG") != NULL);
}


S3FanoutManager::~S3FanoutManager() {
  pthread_mutex_destroy(lock_options_);
  free(lock_options_);
  pthread_mutex_destroy(jobs_completed_lock_);
  free(jobs_completed_lock_);
  pthread_mutex_destroy(jobs_todo_lock_);
  free(jobs_todo_lock_);
  pthread_mutex_destroy(curl_handle_lock_);
  free(curl_handle_lock_);
}

void S3FanoutManager::Init(const unsigned int max_pool_handles,
                           bool dns_buckets) {
  atomic_init32(&multi_threaded_);
  CURLcode retval = curl_global_init(CURL_GLOBAL_ALL);
  assert(retval == CURLE_OK);
  active_requests_ = new set<JobInfo *>;
  pool_handles_idle_ = new set<CURL *>;
  pool_handles_inuse_ = new set<CURL *>;
  curl_sharehandles_ = new map<CURL *, S3FanOutDnsEntry *>;
  sharehandles_ = new set<S3FanOutDnsEntry *>;
  pool_max_handles_ = max_pool_handles;
  watch_fds_max_ = 4 * pool_max_handles_;

  max_available_jobs_ = 4 * pool_max_handles_;
  available_jobs_ = new Semaphore(max_available_jobs_);
  assert(NULL != available_jobs_);

  opt_timeout_ = 20;
  statistics_ = new Statistics();
  user_agent_ = new string();
  *user_agent_ = "User-Agent: cvmfs " + string(VERSION);

  dns_buckets_ = dns_buckets;

  curl_multi_ = curl_multi_init();
  assert(curl_multi_ != NULL);
  CURLMcode mretval;
  mretval = curl_multi_setopt(curl_multi_, CURLMOPT_SOCKETFUNCTION,
                              CallbackCurlSocket);
  assert(mretval == CURLM_OK);
  mretval = curl_multi_setopt(curl_multi_, CURLMOPT_SOCKETDATA,
                              static_cast<void *>(this));
  assert(mretval == CURLM_OK);
  mretval = curl_multi_setopt(curl_multi_, CURLMOPT_MAX_TOTAL_CONNECTIONS,
                              pool_max_handles_);
  assert(mretval == CURLM_OK);

  prng_.InitLocaltime();

  // Parsing environment variables
  if ((getenv("CVMFS_IPV4_ONLY") != NULL) &&
      (strlen(getenv("CVMFS_IPV4_ONLY")) > 0)) {
    opt_ipv4_only_ = true;
  }

  watch_fds_ = static_cast<struct pollfd *>(smalloc(2 * sizeof(struct pollfd)));
  watch_fds_size_ = 2;
  watch_fds_inuse_ = 0;

  SetRetryParameters(3, 100, 2000);

  resolver_ = dns::CaresResolver::Create(opt_ipv4_only_, 2, 2000);
}

void S3FanoutManager::Fini() {
  if (atomic_xadd32(&multi_threaded_, 0) == 1) {
    // Shutdown I/O thread
    thread_upload_run_ = false;
    pthread_join(thread_upload_, NULL);
  }

  set<CURL *>::iterator             i    = pool_handles_idle_->begin();
  const set<CURL *>::const_iterator iEnd = pool_handles_idle_->end();
  for (; i != iEnd; ++i) {
    curl_easy_cleanup(*i);
  }

  set<S3FanOutDnsEntry *>::iterator             is    = sharehandles_->begin();
  const set<S3FanOutDnsEntry *>::const_iterator isEnd = sharehandles_->end();
  for (; is != isEnd; ++is) {
    curl_share_cleanup((*is)->sharehandle);
    curl_slist_free_all((*is)->clist);
    delete *is;
  }
  pool_handles_idle_->clear();
  curl_sharehandles_->clear();
  sharehandles_->clear();
  delete active_requests_;
  delete pool_handles_idle_;
  delete pool_handles_inuse_;
  delete curl_sharehandles_;
  delete sharehandles_;
  delete user_agent_;
  curl_multi_cleanup(curl_multi_);
  active_requests_ = NULL;
  pool_handles_idle_ = NULL;
  pool_handles_inuse_ = NULL;
  curl_sharehandles_ = NULL;
  sharehandles_ = NULL;
  user_agent_ = NULL;
  curl_multi_ = NULL;

  delete statistics_;
  statistics_ = NULL;

  delete available_jobs_;

  curl_global_cleanup();
}


/**
 * Spawns the I/O worker thread.  No way back except Fini(); Init();
 */
void S3FanoutManager::Spawn() {
  LogCvmfs(kLogS3Fanout, kLogDebug, "S3FanoutManager spawned");

  thread_upload_run_ = true;
  int retval = pthread_create(&thread_upload_, NULL, MainUpload,
                              static_cast<void *>(this));
  assert(retval == 0);

  atomic_inc32(&multi_threaded_);
}


/**
 * The timeout counts for all sorts of connection phases,
 * DNS, HTTP connect, etc.
 */
void S3FanoutManager::SetTimeout(const unsigned seconds) {
  MutexLockGuard m(lock_options_);
  opt_timeout_ = seconds;
}


/**
 * Receives the currently active timeout value.
 */
void S3FanoutManager::GetTimeout(unsigned *seconds) {
  MutexLockGuard m(lock_options_);
  *seconds = opt_timeout_;
}


const Statistics &S3FanoutManager::GetStatistics() {
  return *statistics_;
}


void S3FanoutManager::SetRetryParameters(const unsigned max_retries,
                                         const unsigned backoff_init_ms,
                                         const unsigned backoff_max_ms) {
  MutexLockGuard m(lock_options_);
  opt_max_retries_ = max_retries;
  opt_backoff_init_ms_ = backoff_init_ms;
  opt_backoff_max_ms_ = backoff_max_ms;
}

/**
 * Get completed jobs, so they can be cleaned and deleted properly.
 */
int S3FanoutManager::PopCompletedJobs(std::vector<s3fanout::JobInfo*> *jobs) {
  MutexLockGuard m(jobs_completed_lock_);
  std::vector<JobInfo*>::iterator             it    = jobs_completed_.begin();
  const std::vector<JobInfo*>::const_iterator itend = jobs_completed_.end();
  for (; it != itend; ++it) {
    jobs->push_back(*it);
  }
  jobs_completed_.clear();

  return 0;
}

/**
 * Push new job to be uploaded to the S3 cloud storage.
 */
void S3FanoutManager::PushNewJob(JobInfo *info) {
  available_jobs_->Increment();

  MutexLockGuard m(jobs_todo_lock_);
  jobs_todo_.push_back(info);
}

//------------------------------------------------------------------------------


string Statistics::Print() const {
  return
      "Transferred Bytes:  " +
      StringifyInt(uint64_t(transferred_bytes)) + "\n" +
      "Transfer duration:  " +
      StringifyInt(uint64_t(transfer_time)) + " s\n" +
      "Number of requests: " +
      StringifyInt(num_requests) + "\n" +
      "Number of retries:  " +
      StringifyInt(num_retries) + "\n";
}

}  // namespace s3fanout<|MERGE_RESOLUTION|>--- conflicted
+++ resolved
@@ -342,33 +342,6 @@
     CURLMsg *curl_msg;
     int msgs_in_queue;
     while ((curl_msg = curl_multi_info_read(s3fanout_mgr->curl_multi_,
-<<<<<<< HEAD
-                                            &msgs_in_queue))) {
-      if (curl_msg->msg == CURLMSG_DONE) {
-        s3fanout_mgr->statistics_->num_requests++;
-        JobInfo *info;
-        CURL *easy_handle = curl_msg->easy_handle;
-        int curl_error = curl_msg->data.result;
-        curl_easy_getinfo(easy_handle, CURLINFO_PRIVATE, &info);
-
-        curl_multi_remove_handle(s3fanout_mgr->curl_multi_, easy_handle);
-        if (s3fanout_mgr->VerifyAndFinalize(curl_error, info)) {
-          curl_multi_add_handle(s3fanout_mgr->curl_multi_, easy_handle);
-          int still_running = 0;
-          curl_multi_socket_action(s3fanout_mgr->curl_multi_,
-                                   CURL_SOCKET_TIMEOUT,
-                                   0,
-                                   &still_running);
-        } else {
-          // Return easy handle into pool and write result back
-          jobs_in_flight--;
-          s3fanout_mgr->ReleaseCurlHandle(info, easy_handle);
-          s3fanout_mgr->available_jobs_->Decrement();
-
-          MutexLockGuard m(s3fanout_mgr->jobs_completed_lock_);
-          s3fanout_mgr->jobs_completed_.push_back(info);
-        }
-=======
                                             &msgs_in_queue)))
     {
       assert(curl_msg->msg == CURLMSG_DONE);
@@ -394,10 +367,8 @@
         s3fanout_mgr->ReleaseCurlHandle(info, easy_handle);
         s3fanout_mgr->available_jobs_->Decrement();
 
-        pthread_mutex_lock(s3fanout_mgr->jobs_completed_lock_);
+        MutexLockGuard m(s3fanout_mgr->jobs_completed_lock_);
         s3fanout_mgr->jobs_completed_.push_back(info);
-        pthread_mutex_unlock(s3fanout_mgr->jobs_completed_lock_);
->>>>>>> 5739d83d
       }
     }
   }
@@ -991,28 +962,23 @@
   CURL *curl_handle = info->curl_handle;
   CURLcode retval;
 
-<<<<<<< HEAD
   {
     MutexLockGuard m(lock_options_);
-    retval =
-        curl_easy_setopt(curl_handle, CURLOPT_CONNECTTIMEOUT, opt_timeout_);
-    assert(retval == CURLE_OK);
-  }
-=======
-  pthread_mutex_lock(lock_options_);
-  retval = curl_easy_setopt(curl_handle, CURLOPT_CONNECTTIMEOUT, opt_timeout_);
-  assert(retval == CURLE_OK);
-  retval = curl_easy_setopt(curl_handle, CURLOPT_LOW_SPEED_LIMIT,
-                            kLowSpeedLimit);
-  assert(retval == CURLE_OK);
-  retval = curl_easy_setopt(curl_handle, CURLOPT_LOW_SPEED_TIME, opt_timeout_);
-  assert(retval == CURLE_OK);
+    retval = curl_easy_setopt(curl_handle, CURLOPT_CONNECTTIMEOUT,
+                              opt_timeout_);
+    assert(retval == CURLE_OK);
+    retval = curl_easy_setopt(curl_handle, CURLOPT_LOW_SPEED_LIMIT,
+                              kLowSpeedLimit);
+    assert(retval == CURLE_OK);
+    retval = curl_easy_setopt(curl_handle, CURLOPT_LOW_SPEED_TIME,
+                              opt_timeout_);
+    assert(retval == CURLE_OK);
+  }
+
   if (is_curl_debug_) {
     retval = curl_easy_setopt(curl_handle, CURLOPT_VERBOSE, 1);
     assert(retval == CURLE_OK);
   }
-  pthread_mutex_unlock(lock_options_);
->>>>>>> 5739d83d
 
   string url = MkUrl(info->hostname, info->bucket, (info->object_key));
   retval = curl_easy_setopt(curl_handle, CURLOPT_URL, url.c_str());
