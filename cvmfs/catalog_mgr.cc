/**
 * This file is part of the CernVM File System
 */

#define __STDC_FORMAT_MACROS

#include "catalog_mgr.h"

#include <inttypes.h>
#include <cassert>

#include "logging.h"
#include "smalloc.h"
#include "shortstring.h"

using namespace std;  // NOLINT

namespace catalog {

InodeGenerationAnnotation::InodeGenerationAnnotation(const unsigned inode_width)
{
  generation_annotation_ = 0;
  inode_width_ = inode_width;
  switch (inode_width_) {
    case 32:
      num_protected_bits_ = 26;
      break;
    case 64:
      num_protected_bits_ = 32;
      break;
    default:
      abort();
  }
}


void InodeGenerationAnnotation::SetGeneration(const uint64_t new_generation)
{
  LogCvmfs(kLogCatalog, kLogDebug, "new inode generation: %"PRIu64,
           new_generation);

  const unsigned generation_width = inode_width_ - num_protected_bits_;
  const uint64_t generation_max = uint64_t(1) << generation_width;

  const uint64_t generation_cut = new_generation % generation_max;
  generation_annotation_ = generation_cut << num_protected_bits_;
}


void InodeGenerationAnnotation::CheckForOverflow(
  const uint64_t new_generation,
  const uint64_t initial_generation,
  uint32_t *overflow_counter)
{
  const unsigned generation_width = inode_width_ - num_protected_bits_;
  const uint64_t generation_max = uint64_t(1) << generation_width;
  const uint64_t generation_span = new_generation - initial_generation;
  if ((generation_span >= generation_max) &&
      ((generation_span / generation_max) > *overflow_counter))
  {
    *overflow_counter = generation_span / generation_max;
    LogCvmfs(kLogCatalog, kLogSyslog, "inode generation overflow");
  }
}


AbstractCatalogManager::AbstractCatalogManager() {
  inode_gauge_ = AbstractCatalogManager::kInodeOffset;
  revision_cache_ = 0;
  inode_annotation_ = NULL;
  incarnation_ = 0;
  rwlock_ =
    reinterpret_cast<pthread_rwlock_t *>(smalloc(sizeof(pthread_rwlock_t)));
  int retval = pthread_rwlock_init(rwlock_, NULL);
  assert(retval == 0);
  retval = pthread_key_create(&pkey_sqlitemem_, NULL);
  assert(retval == 0);
  remount_listener_ = NULL;
}


AbstractCatalogManager::~AbstractCatalogManager() {
  DetachAll();
  pthread_key_delete(pkey_sqlitemem_);
  pthread_rwlock_destroy(rwlock_);
  free(rwlock_);
}


void AbstractCatalogManager::SetInodeAnnotation(InodeAnnotation *new_annotation)
{
  assert(catalogs_.empty() || (new_annotation == inode_annotation_));
  inode_annotation_ = new_annotation;
}


/**
 * Initializes the CatalogManager and loads and attaches the root entry.
 * @return true on successful init, otherwise false
 */
bool AbstractCatalogManager::Init() {
  LogCvmfs(kLogCatalog, kLogDebug, "Initialize catalog");
  WriteLock();
  bool attached = MountCatalog(PathString("", 0), hash::Any(), NULL);
  Unlock();

  if (!attached) {
    LogCvmfs(kLogCatalog, kLogDebug, "failed to initialize root catalog");
  }

  if (attached && inode_annotation_) {
    inode_annotation_->SetGeneration(revision_cache_ + incarnation_);
  }

  return attached;
}


void AbstractCatalogManager::SetIncarnation(const uint64_t new_incarnation) {
  WriteLock();
  incarnation_ = new_incarnation;
  if (inode_annotation_)
    inode_annotation_->SetGeneration(revision_cache_ + incarnation_);
  Unlock();
}


/**
 * Remounts the root catalog if necessary.  If a newer root catalog exists,
 * it is mounted and replaces the currently mounted tree (all existing catalogs
 * are detached)
 */
LoadError AbstractCatalogManager::Remount(const bool dry_run) {
  LogCvmfs(kLogCatalog, kLogDebug,
           "remounting repositories (dry run %d)", dry_run);
  if (dry_run)
    return LoadCatalog(PathString("", 0), hash::Any(), NULL, NULL);

  WriteLock();
  if (remount_listener_)
    remount_listener_->BeforeRemount(this);

  string    catalog_path;
  hash::Any catalog_hash;
  const LoadError load_error = LoadCatalog(PathString("", 0),
                                           hash::Any(),
                                           &catalog_path,
                                           &catalog_hash);
  if (load_error == kLoadNew) {
    DetachAll();
    inode_gauge_ = AbstractCatalogManager::kInodeOffset;

    Catalog *new_root = CreateCatalog(PathString("", 0), catalog_hash, NULL);
    assert(new_root);
    bool retval = AttachCatalog(catalog_path, new_root);
    assert(retval);

    if (inode_annotation_) {
      inode_annotation_->SetGeneration(revision_cache_ + incarnation_);
    }
  }
  Unlock();

  return load_error;
}


Catalog *AbstractCatalogManager::Inode2Catalog(const inode_t inode) {
  Catalog *result = NULL;
  const inode_t raw_inode =
    inode_annotation_ ? inode_annotation_->Strip(inode) : inode;
  for (CatalogList::const_iterator i = catalogs_.begin(),
       iEnd = catalogs_.end(); i != iEnd; ++i)
  {
    if ((*i)->inode_range().ContainsInode(raw_inode)) {
      result = *i;
      break;
    }
  }
  if (result == NULL) {
    LogCvmfs(kLogCatalog, kLogDebug, "cannot find catalog for inode %"PRIu64" "
             "(raw inode: %"PRIu64")", inode, raw_inode);
  }
  return result;
}


/**
 * Perform a lookup for a specific DirectoryEntry in the catalogs.
 * @param inode the inode to find in the catalogs
 * @param options whether to perform another lookup to get the parent entry, too
 * @param dirent the resulting DirectoryEntry
 * @return true if lookup succeeded otherwise false
 */
bool AbstractCatalogManager::LookupInode(const inode_t inode,
                                         const LookupOptions options,
                                         DirectoryEntry *dirent)
{
  EnforceSqliteMemLimit();
  ReadLock();
  bool found = false;

  // Don't lookup ancient inodes
  if (inode_annotation_ && !inode_annotation_->ValidInode(inode)) {
    Unlock();
    return false;
  }

  // Get corresponding catalog
  Catalog *catalog = Inode2Catalog(inode);
  if (catalog == NULL)
    goto lookup_inode_fini;

  if ((options == kLookupSole) || (inode == GetRootInode())) {
    atomic_inc64(&statistics_.num_lookup_inode);
    found = catalog->LookupInode(inode, dirent, NULL);
    goto lookup_inode_fini;
  } else {
    atomic_inc64(&statistics_.num_lookup_inode);
    // Lookup including parent entry
    hash::Md5 parent_md5path;
    DirectoryEntry parent;
    bool found_parent = false;

    found = catalog->LookupInode(inode, dirent, &parent_md5path);
    if (!found)
      goto lookup_inode_fini;

    // Parent is possibly in the parent catalog
    atomic_inc64(&statistics_.num_lookup_path);
    if (dirent->IsNestedCatalogRoot() && !catalog->IsRoot()) {
      Catalog *parent_catalog = catalog->parent();
      found_parent = parent_catalog->LookupMd5Path(parent_md5path, &parent);
    } else {
      found_parent = catalog->LookupMd5Path(parent_md5path, &parent);
    }

    // If there is no parent entry, it might be data corruption
    if (!found_parent) {
      LogCvmfs(kLogCatalog, kLogDebug | kLogSyslog,
               "cannot find parent entry for inode %"PRIu64" --> data corrupt?",
               inode);
      found = false;
    } else {
      dirent->set_parent_inode(parent.inode());
      found = true;
    }
  }

 lookup_inode_fini:
  Unlock();
  return found;
}


/**
 * Perform a lookup for a specific DirectoryEntry in the catalogs.
 * @param path the path to find in the catalogs
 * @param options whether to perform another lookup to get the parent entry, too
 * @param dirent the resulting DirectoryEntry
 * @return true if lookup succeeded otherwise false
 */
bool AbstractCatalogManager::LookupPath(const PathString &path,
                                        const LookupOptions options,
                                        DirectoryEntry *dirent)
{
  EnforceSqliteMemLimit();
  ReadLock();

  Catalog *best_fit = FindCatalog(path);
  assert(best_fit != NULL);

  atomic_inc64(&statistics_.num_lookup_path);
  LogCvmfs(kLogCatalog, kLogDebug, "looking up '%s' in catalog: '%s'",
           path.c_str(), best_fit->path().c_str());
  bool found = best_fit->LookupPath(path, dirent);

  // Possibly in a nested catalog
  if (!found && MountSubtree(path, best_fit, NULL)) {
    LogCvmfs(kLogCatalog, kLogDebug, "looking up '%s' in a nested catalog",
             path.c_str());
    Unlock();
    WriteLock();
    // Check again to avoid race
    best_fit = FindCatalog(path);
    assert(best_fit != NULL);
    atomic_inc64(&statistics_.num_lookup_path);
    found = best_fit->LookupPath(path, dirent);

    if (found) {
      // DowngradeLock(); TODO
    } else {
      LogCvmfs(kLogCatalog, kLogDebug,
               "entry not found, we may have to load nested catalogs");

      Catalog *nested_catalog;
      found = MountSubtree(path, best_fit, &nested_catalog);
      // DowngradeLock(); TODO

      if (!found) {
        LogCvmfs(kLogCatalog, kLogDebug,
                 "failed to load nested catalog for '%s'", path.c_str());
        goto lookup_path_notfound;
      }

      if (nested_catalog != best_fit) {
        atomic_inc64(&statistics_.num_lookup_path);
        found = nested_catalog->LookupPath(path, dirent);
        if (!found) {
          LogCvmfs(kLogCatalog, kLogDebug,
                   "nested catalogs loaded but entry '%s' was still not found",
                   path.c_str());
          goto lookup_path_notfound;
        } else {
          best_fit = nested_catalog;
        }
      } else {
        LogCvmfs(kLogCatalog, kLogDebug, "no nested catalog fits");
        goto lookup_path_notfound;
      }
    }
    assert(found);
  }
  // Not in a nested catalog, ENOENT
  if (!found) {
    LogCvmfs(kLogCatalog, kLogDebug, "ENOENT: %s", path.c_str());
    goto lookup_path_notfound;
  }

  LogCvmfs(kLogCatalog, kLogDebug, "found entry %s in catalog %s",
           path.c_str(), best_fit->path().c_str());

  // Look for parent entry
  if (options == kLookupFull) {
    DirectoryEntry parent;
    PathString parent_path = GetParentPath(path);
    if (dirent->IsNestedCatalogRoot()) {
      if (best_fit->parent())
        found = best_fit->parent()->LookupPath(parent_path, &parent);
      else
        found = false;
    } else {
      found = best_fit->LookupPath(parent_path, &parent);
    }
    if (!found) {
      LogCvmfs(kLogCatalog, kLogDebug | kLogSyslog,
               "cannot find parent '%s' for entry '%s' --> data corrupt?",
               parent_path.c_str(), path.c_str());
      goto lookup_path_notfound;
    }
    dirent->set_parent_inode(parent.inode());
  }

  Unlock();
  return true;

 lookup_path_notfound:
  Unlock();
  atomic_inc64(&statistics_.num_lookup_path_negative);
  return false;
}


/**
<<<<<<< HEAD
 * Don't use.  Only for the glue buffers.
 */
bool AbstractCatalogManager::Path2InodeUnprotected(const PathString &path,
                                                   inode_t *inode)
{
  EnforceSqliteMemLimit();

  Catalog *best_fit = FindCatalog(path);
  assert(best_fit != NULL);

  atomic_inc64(&statistics_.num_lookup_path);
  LogCvmfs(kLogCatalog, kLogDebug, "inode lookup for '%s' in catalog: '%s'",
           path.c_str(), best_fit->path().c_str());
  DirectoryEntry dirent;
  bool found = best_fit->LookupPath(path, &dirent);

  if (!found) {
    LogCvmfs(kLogCatalog, kLogDebug, "ENOENT: %s", path.c_str());
    atomic_inc64(&statistics_.num_lookup_path_negative);
    return false;
  }

  LogCvmfs(kLogCatalog, kLogDebug, "found entry %s in catalog %s",
           path.c_str(), best_fit->path().c_str());
  *inode = dirent.inode();
  return true;
}


/**
 * Don't use.  Only for the glue buffers.
 */
bool AbstractCatalogManager::Inode2DirentUnprotected(const inode_t inode,
                                                     DirectoryEntry *dirent)
{
  EnforceSqliteMemLimit();

  // Don't lookup ancient inodes
  if (inode_annotation_ && !inode_annotation_->ValidInode(inode)) {
    return false;
  }

  // Get corresponding catalog
  Catalog *catalog = Inode2Catalog(inode);
  if (catalog == NULL)
    return false;

  bool found;
  if (inode == GetRootInode()) {
    atomic_inc64(&statistics_.num_lookup_inode);
    found = catalog->LookupInode(inode, dirent, NULL);
    return found;
  } else {
    atomic_inc64(&statistics_.num_lookup_inode);
    // Lookup including parent entry
    hash::Md5 parent_md5path;
    DirectoryEntry parent;
    bool found_parent = false;

    found = catalog->LookupInode(inode, dirent, &parent_md5path);
    if (!found)
      return false;

    // Parent is possibly in the parent catalog
    atomic_inc64(&statistics_.num_lookup_path);
    if (dirent->IsNestedCatalogRoot() && !catalog->IsRoot()) {
      Catalog *parent_catalog = catalog->parent();
      found_parent = parent_catalog->LookupMd5Path(parent_md5path, &parent);
    } else {
      found_parent = catalog->LookupMd5Path(parent_md5path, &parent);
    }

    // If there is no parent entry, it might be data corruption
    if (!found_parent) {
      LogCvmfs(kLogCatalog, kLogDebug | kLogSyslog,
               "cannot find parent entry for inode %"PRIu64" --> data corrupt?",
               inode);
      return false;
    }

    dirent->set_parent_inode(parent.inode());
    return true;
  }
}


/**
=======
>>>>>>> 7c273104
 * Do a listing of the specified directory.
 * @param path the path of the directory to list
 * @param listing the resulting DirectoryEntryList
 * @return true if listing succeeded otherwise false
 */
bool AbstractCatalogManager::Listing(const PathString &path,
                                     DirectoryEntryList *listing)
{
  EnforceSqliteMemLimit();
  bool result;
  ReadLock();

  // Find catalog, possibly load nested
  Catalog *best_fit = FindCatalog(path);
  Catalog *catalog = best_fit;
  if (MountSubtree(path, best_fit, NULL)) {
    Unlock();
    WriteLock();
    // Check again to avoid race
    best_fit = FindCatalog(path);
    result = MountSubtree(path, best_fit, &catalog);
    // DowngradeLock(); TODO
    if (!result) {
      Unlock();
      return false;
    }
  }

  atomic_inc64(&statistics_.num_listing);
  result = catalog->ListingPath(path, listing);

  Unlock();
  return result;
}


/**
 * Do a listing of the specified directory, return only struct stat values.
 * @param path the path of the directory to list
 * @param listing the resulting StatEntryList
 * @return true if listing succeeded otherwise false
 */
bool AbstractCatalogManager::ListingStat(const PathString &path,
                                        StatEntryList *listing)
{
  EnforceSqliteMemLimit();
  bool result;
  ReadLock();

  // Find catalog, possibly load nested
  Catalog *best_fit = FindCatalog(path);
  Catalog *catalog = best_fit;
  if (MountSubtree(path, best_fit, NULL)) {
    Unlock();
    WriteLock();
    // Check again to avoid race
    best_fit = FindCatalog(path);
    result = MountSubtree(path, best_fit, &catalog);
    // DowngradeLock(); TODO
    if (!result) {
      Unlock();
      return false;
    }
  }

  atomic_inc64(&statistics_.num_listing);
  result = catalog->ListingPathStat(path, listing);

  Unlock();
  return result;
}


uint64_t AbstractCatalogManager::GetRevision() const {
  ReadLock();
  const uint64_t revision = revision_cache_;
  Unlock();
  return revision;
}


uint64_t AbstractCatalogManager::GetTTL() const {
  ReadLock();
  const uint64_t revision = GetRootCatalog()->GetTTL();
  Unlock();
  return revision;
}


int AbstractCatalogManager::GetNumCatalogs() const {
  ReadLock();
  int result = catalogs_.size();
  Unlock();
  return result;
}


/**
 * Gets a formatted tree of the currently attached catalogs
 */
string AbstractCatalogManager::PrintHierarchy() const {
  ReadLock();
  const string output = PrintHierarchyRecursively(GetRootCatalog(), 0);
  Unlock();
  return output;
}


/**
 * Assigns the next free numbers in the 64 bit space
 * TODO: this may run out of free inodes at some point (with 32bit at least)
 */
InodeRange AbstractCatalogManager::AcquireInodes(uint64_t size) {
  InodeRange result;
  result.offset = inode_gauge_;
  result.size = size;

  inode_gauge_ += size;
  LogCvmfs(kLogCatalog, kLogDebug, "allocating inodes from %d to %d.",
           result.offset + 1, inode_gauge_);

  return result;
}


/**
 * Called if a catalog is detached which renders the associated InodeChunk
 * invalid.
 * @param chunk the InodeChunk to be freed
 */
void AbstractCatalogManager::ReleaseInodes(const InodeRange chunk) {
  // TODO currently inodes are only released on remount
}


/**
 * Find the catalog leaf in the tree that fits the path.
 * The path might be served by a not yet loaded nested catalog.
 * @param path the path a catalog is searched for
 * @return the catalog which is best fitting at the given path
 */
Catalog* AbstractCatalogManager::FindCatalog(const PathString &path) const {
  assert (catalogs_.size() > 0);

  // Start at the root catalog and successive go down the catalog tree
  Catalog *best_fit = GetRootCatalog();
  Catalog *next_fit = NULL;
  while (best_fit->path() != path) {
    next_fit = best_fit->FindSubtree(path);
    if (next_fit == NULL)
      break;
    best_fit = next_fit;
  }

  return best_fit;
}


/**
 * Checks if a searched catalog is already mounted to this CatalogManager
 * @param root_path the root path of the searched catalog
 * @param attached_catalog is set to the searched catalog, if not NULL
 * @return true if catalog is already present, false otherwise
 */
bool AbstractCatalogManager::IsAttached(const PathString &root_path,
                                        Catalog **attached_catalog) const
{
  if (catalogs_.size() == 0)
    return false;

  Catalog *best_fit = FindCatalog(root_path);
  if (best_fit->path() != root_path)
    return false;

  if (attached_catalog != NULL) *attached_catalog = best_fit;
  return true;
}


/**
 * Recursively mounts all nested catalogs required to serve a path.
 * If leaf_catalog is NULL, just indicate if it is necessary to load a
 * nested catalog for the given path.
 * The final leaf nested catalog is returned.
 */
bool AbstractCatalogManager::MountSubtree(const PathString &path,
                                          const Catalog *entry_point,
                                          Catalog **leaf_catalog)
{
  bool result = true;
  Catalog *parent = (entry_point == NULL) ?
                    GetRootCatalog() : const_cast<Catalog *>(entry_point);
  assert(path.StartsWith(parent->path()));

  // Try to find path as a super string of nested catalog mount points
  PathString path_slash(path);
  path_slash.Append("/", 1);
  atomic_inc64(&statistics_.num_nested_listing);
  const Catalog::NestedCatalogList *nested_catalogs =
    parent->ListNestedCatalogs();
  for (Catalog::NestedCatalogList::const_iterator i = nested_catalogs->begin(),
       iEnd = nested_catalogs->end(); i != iEnd; ++i)
  {
    // Next nesting level
    PathString nested_path_slash(i->path);
    nested_path_slash.Append("/", 1);
    if (path_slash.StartsWith(nested_path_slash)) {
      if (leaf_catalog == NULL)
        return true;
      Catalog *new_nested;
      LogCvmfs(kLogCatalog, kLogDebug, "load nested catalog at %s",
               i->path.c_str());
      // prevent endless recursion with corrupted catalogs
      // (due to reloading root)
      if (i->hash.IsNull())
        return false;
      new_nested = MountCatalog(i->path, i->hash, parent);
      if (!new_nested)
        return false;

      result = MountSubtree(path, new_nested, &parent);
      break;
    }
  }

  if (leaf_catalog == NULL)
    return false;
  *leaf_catalog = parent;
  return result;
}


/**
 * Load a catalog file and attach it to the tree of Catalog objects.
 * Loading of catalogs is implemented by derived classes.
 */
Catalog *AbstractCatalogManager::MountCatalog(const PathString &mountpoint,
                                              const hash::Any &hash,
                                              Catalog *parent_catalog)
{
  Catalog *attached_catalog = NULL;
  if (IsAttached(mountpoint, &attached_catalog))
    return attached_catalog;

  string    catalog_path;
  hash::Any catalog_hash;
  const LoadError retval = LoadCatalog( mountpoint,
                                        hash,
                                       &catalog_path,
                                       &catalog_hash);
  if ((retval == kLoadFail) || (retval == kLoadNoSpace)) {
    LogCvmfs(kLogCatalog, kLogDebug, "failed to load catalog '%s' (%d)",
             mountpoint.c_str(), retval);
    return NULL;
  }

  attached_catalog = CreateCatalog(mountpoint, catalog_hash, parent_catalog);

  // Attach loaded catalog
  if (!AttachCatalog(catalog_path, attached_catalog)) {
    LogCvmfs(kLogCatalog, kLogDebug, "failed to attach catalog '%s'",
             mountpoint.c_str());
    UnloadCatalog(attached_catalog);
    return NULL;
  }

  return attached_catalog;
}


/**
 * Attaches a newly created catalog.
 * @param db_path the file on a local file system containing the database
 * @param new_catalog the catalog to attach to this CatalogManager
 * @return true on success, false otherwise
 */
bool AbstractCatalogManager::AttachCatalog(const string &db_path,
                                           Catalog *new_catalog)
{
  LogCvmfs(kLogCatalog, kLogDebug, "attaching catalog file %s",
           db_path.c_str());

  // Initialize the new catalog
  if (!new_catalog->OpenDatabase(db_path)) {
    LogCvmfs(kLogCatalog, kLogDebug, "initialization of catalog %s failed",
             db_path.c_str());
    return false;
  }

  // Determine the inode offset of this catalog
  uint64_t inode_chunk_size = new_catalog->max_row_id();
  InodeRange range = AcquireInodes(inode_chunk_size);
  new_catalog->set_inode_range(range);
  new_catalog->SetInodeAnnotation(inode_annotation_);

  // Add catalog to the manager
  if (!new_catalog->IsInitialized()) {
    LogCvmfs(kLogCatalog, kLogDebug,
             "catalog initialization failed (obscure data)");
    inode_gauge_ -= inode_chunk_size;
    return false;
  }

  // The revision of the catalog tree is given by the root catalog revision
  if (catalogs_.empty())
    revision_cache_ = new_catalog->GetRevision();

  catalogs_.push_back(new_catalog);
  ActivateCatalog(new_catalog);
  return true;
}


/**
 * Removes a catalog from this CatalogManager, the catalog pointer is
 * freed if the call succeeds.
 * This method can create dangling children if a catalog in the middle of
 * a tree is removed.
 * @param catalog the catalog to detach
 * @return true on success, false otherwise
 */
void AbstractCatalogManager::DetachCatalog(Catalog *catalog) {
  if (!catalog->IsRoot())
    catalog->parent()->RemoveChild(catalog);

  ReleaseInodes(catalog->inode_range());
  UnloadCatalog(catalog);

  // Delete catalog from internal lists
  CatalogList::iterator i;
  CatalogList::const_iterator iend;
  for (i = catalogs_.begin(), iend = catalogs_.end(); i != iend; ++i) {
    if (*i == catalog) {
      catalogs_.erase(i);
      delete catalog;
      return;
    }
  }

  assert(false);
}


/**
 * Removes a catalog (and all of it's children) from this CatalogManager.
 * The given catalog and all children are freed, if this call succeeds.
 * @param catalog the catalog to detach
 * @return true on success, false otherwise
 */
void AbstractCatalogManager::DetachSubtree(Catalog *catalog) {
  // Detach all child catalogs recursively
  CatalogList::const_iterator i;
  CatalogList::const_iterator iend;
  CatalogList catalogs_to_detach = catalog->GetChildren();
  for (i = catalogs_to_detach.begin(), iend = catalogs_to_detach.end();
       i != iend; ++i)
  {
    DetachSubtree(*i);
  }

  DetachCatalog(catalog);
}


/**
 * Formats the catalog hierarchy
 */
string AbstractCatalogManager::PrintHierarchyRecursively(const Catalog *catalog,
                                                         const int level) const
{
  string output;

  // Indent according to level
  for (int i = 0; i < level; ++i)
    output += "    ";

  output += "-> " +
    string(catalog->path().GetChars(), catalog->path().GetLength()) + "\n";

  CatalogList children = catalog->GetChildren();
  CatalogList::const_iterator i,iend;
  for (CatalogList::const_iterator i = children.begin(), iEnd = children.end();
       i != iEnd; ++i)
  {
    output += PrintHierarchyRecursively(*i, level + 1);
  }

  return output;
}


void AbstractCatalogManager::EnforceSqliteMemLimit() {
  char *mem_enforced =
    static_cast<char *>(pthread_getspecific(pkey_sqlitemem_));
  if (mem_enforced == NULL) {
    sqlite3_soft_heap_limit(kSqliteMemPerThread);
    pthread_setspecific(pkey_sqlitemem_, (char *)(1));
  }
}

}<|MERGE_RESOLUTION|>--- conflicted
+++ resolved
@@ -362,96 +362,6 @@
 
 
 /**
-<<<<<<< HEAD
- * Don't use.  Only for the glue buffers.
- */
-bool AbstractCatalogManager::Path2InodeUnprotected(const PathString &path,
-                                                   inode_t *inode)
-{
-  EnforceSqliteMemLimit();
-
-  Catalog *best_fit = FindCatalog(path);
-  assert(best_fit != NULL);
-
-  atomic_inc64(&statistics_.num_lookup_path);
-  LogCvmfs(kLogCatalog, kLogDebug, "inode lookup for '%s' in catalog: '%s'",
-           path.c_str(), best_fit->path().c_str());
-  DirectoryEntry dirent;
-  bool found = best_fit->LookupPath(path, &dirent);
-
-  if (!found) {
-    LogCvmfs(kLogCatalog, kLogDebug, "ENOENT: %s", path.c_str());
-    atomic_inc64(&statistics_.num_lookup_path_negative);
-    return false;
-  }
-
-  LogCvmfs(kLogCatalog, kLogDebug, "found entry %s in catalog %s",
-           path.c_str(), best_fit->path().c_str());
-  *inode = dirent.inode();
-  return true;
-}
-
-
-/**
- * Don't use.  Only for the glue buffers.
- */
-bool AbstractCatalogManager::Inode2DirentUnprotected(const inode_t inode,
-                                                     DirectoryEntry *dirent)
-{
-  EnforceSqliteMemLimit();
-
-  // Don't lookup ancient inodes
-  if (inode_annotation_ && !inode_annotation_->ValidInode(inode)) {
-    return false;
-  }
-
-  // Get corresponding catalog
-  Catalog *catalog = Inode2Catalog(inode);
-  if (catalog == NULL)
-    return false;
-
-  bool found;
-  if (inode == GetRootInode()) {
-    atomic_inc64(&statistics_.num_lookup_inode);
-    found = catalog->LookupInode(inode, dirent, NULL);
-    return found;
-  } else {
-    atomic_inc64(&statistics_.num_lookup_inode);
-    // Lookup including parent entry
-    hash::Md5 parent_md5path;
-    DirectoryEntry parent;
-    bool found_parent = false;
-
-    found = catalog->LookupInode(inode, dirent, &parent_md5path);
-    if (!found)
-      return false;
-
-    // Parent is possibly in the parent catalog
-    atomic_inc64(&statistics_.num_lookup_path);
-    if (dirent->IsNestedCatalogRoot() && !catalog->IsRoot()) {
-      Catalog *parent_catalog = catalog->parent();
-      found_parent = parent_catalog->LookupMd5Path(parent_md5path, &parent);
-    } else {
-      found_parent = catalog->LookupMd5Path(parent_md5path, &parent);
-    }
-
-    // If there is no parent entry, it might be data corruption
-    if (!found_parent) {
-      LogCvmfs(kLogCatalog, kLogDebug | kLogSyslog,
-               "cannot find parent entry for inode %"PRIu64" --> data corrupt?",
-               inode);
-      return false;
-    }
-
-    dirent->set_parent_inode(parent.inode());
-    return true;
-  }
-}
-
-
-/**
-=======
->>>>>>> 7c273104
  * Do a listing of the specified directory.
  * @param path the path of the directory to list
  * @param listing the resulting DirectoryEntryList
