--- conflicted
+++ resolved
@@ -1203,15 +1203,10 @@
              "linking chunk handle %d to unique inode: %" PRIu64,
              chunk_tables_->next_handle, uint64_t(unique_inode));
     chunk_tables_->handle2fd.Insert(chunk_tables_->next_handle, ChunkFd());
-<<<<<<< HEAD
     chunk_tables_->handle2uniqino.Insert(chunk_tables_->next_handle,
                                          unique_inode);
-    // On NFS, inodes are not unique.  Don't cache there.
-    fi->keep_cache = !nfs_maps_;
-=======
     // The same inode can refer to different revisions of a path.  Don't cache.
     fi->keep_cache = 0;
->>>>>>> cede019f
     fi->fh = static_cast<uint64_t>(-chunk_tables_->next_handle);
     ++chunk_tables_->next_handle;
     chunk_tables_->Unlock();
