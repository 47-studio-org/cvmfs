/**
 * This file is part of the CernVM File System.
 */

#include "reactor.h"

#include <stdint.h>
#include <unistd.h>
#include <cstdlib>
#include <cstring>
#include <utility>
#include <vector>

#include "commit_processor.h"
#include "json_document.h"
#include "logging.h"
#include "payload_processor.h"
#include "session_token.h"
#include "util/pointer.h"
#include "util/posix.h"
#include "util/string.h"

namespace receiver {

Reactor::Request Reactor::ReadRequest(int fd, std::string* data) {
  using namespace receiver;  // NOLINT

  // First, read the command identifier
  int32_t req_id = 0;
  int nb = SafeRead(fd, &req_id, 4);

  if (nb != 4) {
    return kError;
  }

  // Then, read message size
  int32_t msg_size = 0;
  nb = SafeRead(fd, &msg_size, 4);

  if (req_id == kError || nb != 4) {
    return kError;
  }

  // Finally read the message body
  if (msg_size > 0) {
    std::vector<char> buffer(msg_size);
    nb = SafeRead(fd, &buffer[0], msg_size);

    if (nb != msg_size) {
      return kError;
    }

    *data = std::string(&buffer[0], msg_size);
    return static_cast<Request>(req_id);
  }

  return kQuit;
}

bool Reactor::WriteRequest(int fd, Request req, const std::string& data) {
  const int32_t msg_size = data.size();
  const int32_t total_size = 8 + data.size();  // req + msg_size + data

  std::vector<char> buffer(total_size);

  memcpy(&buffer[0], &req, 4);
  memcpy(&buffer[4], &msg_size, 4);

  if (!data.empty()) {
    memcpy(&buffer[8], &data[0], data.size());
  }

  return SafeWrite(fd, &buffer[0], total_size);
}

bool Reactor::ReadReply(int fd, std::string* data) {
  int32_t msg_size(0);
  int nb = SafeRead(fd, &msg_size, 4);

  if (nb != 4) {
    return false;
  }

  std::vector<char> buffer(msg_size);
  nb = SafeRead(fd, &buffer[0], msg_size);

  if (nb != msg_size) {
    return false;
  }

  *data = std::string(&buffer[0], msg_size);

  return true;
}

bool Reactor::WriteReply(int fd, const std::string& data) {
  const int32_t msg_size = data.size();
  const int32_t total_size = 4 + data.size();

  std::vector<char> buffer(total_size);

  memcpy(&buffer[0], &msg_size, 4);

  if (!data.empty()) {
    memcpy(&buffer[4], &data[0], data.size());
  }

  return SafeWrite(fd, &buffer[0], total_size);
}

Reactor::Reactor(int fdin, int fdout) : fdin_(fdin), fdout_(fdout) {}

Reactor::~Reactor() {}

bool Reactor::Run() {
  std::string msg_body;
  Request req = kQuit;
  do {
    msg_body.clear();
    req = ReadRequest(fdin_, &msg_body);
    LogCvmfs(kLogReceiver, kLogCustom0,
<<<<<<< HEAD
             "Reactor - handling request: %d, body: %s.\n", req,
             msg_body.c_str());
    if (!HandleRequest(req, msg_body)) {
      LogCvmfs(kLogReceiver, kLogCustom1,
               "Reactor: could not handle request %d. Exiting.\n", req);
=======
             "Reactor - handling request: %d, body: %s.", req,
             msg_body.c_str());
    if (!HandleRequest(req, msg_body)) {
      LogCvmfs(kLogReceiver, kLogCustom1,
               "Reactor: could not handle request %d. Exiting", req);
>>>>>>> c6eaa7e2
      return false;
    }
  } while (req != kQuit);

  return true;
}

bool Reactor::HandleGenerateToken(const std::string& req, std::string* reply) {
  if (reply == NULL) {
    return false;
  }

  UniquePtr<JsonDocument> req_json(JsonDocument::Create(req));
  if (!req_json.IsValid()) {
    return false;
  }

  const JSON* key_id =
      JsonDocument::SearchInObject(req_json->root(), "key_id", JSON_STRING);
  const JSON* path =
      JsonDocument::SearchInObject(req_json->root(), "path", JSON_STRING);
  const JSON* max_lease_time = JsonDocument::SearchInObject(
      req_json->root(), "max_lease_time", JSON_INT);

  if (key_id == NULL || path == NULL || max_lease_time == NULL) {
    return false;
  }

  std::string session_token;
  std::string public_token_id;
  std::string token_secret;

  if (!GenerateSessionToken(key_id->string_value, path->string_value,
                            max_lease_time->int_value, &session_token,
                            &public_token_id, &token_secret)) {
    return false;
  }

  JsonStringInput input;
  input.push_back(std::make_pair("token", session_token.c_str()));
  input.push_back(std::make_pair("id", public_token_id.c_str()));
  input.push_back(std::make_pair("secret", token_secret.c_str()));

  ToJsonString(input, reply);

  return true;
}

bool Reactor::HandleGetTokenId(const std::string& req, std::string* reply) {
  if (reply == NULL) {
    return false;
  }

  std::string token_id;
  JsonStringInput input;
  if (!GetTokenPublicId(req, &token_id)) {
    input.push_back(std::make_pair("status", "error"));
    input.push_back(std::make_pair("reason", "invalid_token"));
  } else {
    input.push_back(std::make_pair("status", "ok"));
    input.push_back(std::make_pair("id", token_id.c_str()));
  }

  ToJsonString(input, reply);
  return true;
}

bool Reactor::HandleCheckToken(const std::string& req, std::string* reply) {
  if (reply == NULL) {
    return false;
  }

  UniquePtr<JsonDocument> req_json(JsonDocument::Create(req));
  if (!req_json.IsValid()) {
    return false;
  }

  const JSON* token =
      JsonDocument::SearchInObject(req_json->root(), "token", JSON_STRING);
  const JSON* secret =
      JsonDocument::SearchInObject(req_json->root(), "secret", JSON_STRING);

  if (token == NULL || secret == NULL) {
    return false;
  }

  std::string path;
  JsonStringInput input;
  TokenCheckResult ret =
      CheckToken(token->string_value, secret->string_value, &path);
  switch (ret) {
    case kExpired:
      // Expired token
      input.push_back(std::make_pair("status", "error"));
      input.push_back(std::make_pair("reason", "expired_token"));
      break;
    case kInvalid:
      // Invalid token
      input.push_back(std::make_pair("status", "error"));
      input.push_back(std::make_pair("reason", "invalid_token"));
      break;
    case kValid:
      // All ok
      input.push_back(std::make_pair("status", "ok"));
      input.push_back(std::make_pair("path", path.c_str()));
      break;
    default:
      // Should not be reached
<<<<<<< HEAD
      LogCvmfs(
          kLogReceiver, kLogCustom1,
          "Reactor::HandleCheckToken - Unknown value received. Exiting.\n");
=======
      LogCvmfs(kLogReceiver, kLogCustom1,
               "Reactor::HandleCheckToken - Unknown value received. Exiting.");
>>>>>>> c6eaa7e2
      abort();
  }

  ToJsonString(input, reply);
  return true;
}

// This is a special handler. We need to continue reading the payload from the
// fdin_
bool Reactor::HandleSubmitPayload(int fdin, const std::string& req,
                                  std::string* reply) {
  if (!reply) {
    return false;
  }

  // Extract the Path (used for verification), Digest and DigestSize from the
  // request JSON.
  UniquePtr<JsonDocument> req_json(JsonDocument::Create(req));
  if (!req_json.IsValid()) {
    return false;
  }

  const JSON* path_json =
      JsonDocument::SearchInObject(req_json->root(), "path", JSON_STRING);
  const JSON* digest_json =
      JsonDocument::SearchInObject(req_json->root(), "digest", JSON_STRING);
  const JSON* header_size_json =
      JsonDocument::SearchInObject(req_json->root(), "header_size", JSON_INT);

  if (path_json == NULL || digest_json == NULL || header_size_json == NULL) {
    return false;
  }

  UniquePtr<PayloadProcessor> proc(MakePayloadProcessor());
  JsonStringInput reply_input;
  PayloadProcessor::Result res =
      proc->Process(fdin, digest_json->string_value, path_json->string_value,
                    header_size_json->int_value);

  switch (res) {
    case PayloadProcessor::kPathViolation:
      reply_input.push_back(std::make_pair("status", "error"));
      reply_input.push_back(std::make_pair("reason", "path_violation"));
      break;
    case PayloadProcessor::kOtherError:
      reply_input.push_back(std::make_pair("status", "error"));
      reply_input.push_back(std::make_pair("reason", "other_error"));
      break;
    case PayloadProcessor::kSuccess:
      reply_input.push_back(std::make_pair("status", "ok"));
      break;
    default:
      LogCvmfs(kLogReceiver, kLogCustom1,
<<<<<<< HEAD
               "Unknown value of PayloadProcessor::Result encountered.\n");
=======
               "Unknown value of PayloadProcessor::Result encountered.");
>>>>>>> c6eaa7e2
      abort();
      break;
  }

  ToJsonString(reply_input, reply);

  return true;
}

bool Reactor::HandleCommit(const std::string& req, std::string* reply) {
  if (!reply) {
    return false;
  }

  // Extract the Path from the request JSON.
  UniquePtr<JsonDocument> req_json(JsonDocument::Create(req));
  if (!req_json.IsValid()) {
    return false;
  }

  const JSON* lease_path_json =
      JsonDocument::SearchInObject(req_json->root(), "lease_path", JSON_STRING);
  const JSON* old_root_hash_json = JsonDocument::SearchInObject(
      req_json->root(), "old_root_hash", JSON_STRING);
  const JSON* new_root_hash_json = JsonDocument::SearchInObject(
      req_json->root(), "new_root_hash", JSON_STRING);

  if (lease_path_json == NULL || old_root_hash_json == NULL ||
      new_root_hash_json == NULL)
    return false;

  // Here we use the path to commit the changes!
  UniquePtr<CommitProcessor> proc(MakeCommitProcessor());
  shash::Any old_root_hash = shash::MkFromSuffixedHexPtr(
      shash::HexPtr(old_root_hash_json->string_value));
  shash::Any new_root_hash = shash::MkFromSuffixedHexPtr(
      shash::HexPtr(new_root_hash_json->string_value));
  CommitProcessor::Result res = proc->Process(lease_path_json->string_value,
                                              old_root_hash, new_root_hash);

  JsonStringInput reply_input;
  switch (res) {
    case CommitProcessor::kSuccess:
      reply_input.push_back(std::make_pair("status", "ok"));
      break;
    case CommitProcessor::kMergeError:
      reply_input.push_back(std::make_pair("status", "error"));
      reply_input.push_back(std::make_pair("reason", "merge_error"));
      break;
    case CommitProcessor::kIoError:
      reply_input.push_back(std::make_pair("status", "error"));
      reply_input.push_back(std::make_pair("reason", "io_error"));
      break;
    default:
      LogCvmfs(kLogReceiver, kLogCustom1,
<<<<<<< HEAD
               "Unknown value of CommitProcessor::Result encountered.\n");
=======
               "Unknown value of CommitProcessor::Result encountered.");
>>>>>>> c6eaa7e2
      abort();
      break;
  }

  ToJsonString(reply_input, reply);

  return true;
}

PayloadProcessor* Reactor::MakePayloadProcessor() {
  return new PayloadProcessor();
}

CommitProcessor* Reactor::MakeCommitProcessor() {
  return new CommitProcessor();
}

bool Reactor::HandleRequest(Request req, const std::string& data) {
  bool ok = true;
  std::string reply;
  switch (req) {
    case kQuit:
      ok = WriteReply(fdout_, "ok");
      break;
    case kEcho:
      ok = WriteReply(fdout_, data);
      break;
    case kGenerateToken:
      ok &= HandleGenerateToken(data, &reply);
      ok &= WriteReply(fdout_, reply);
      break;
    case kGetTokenId:
      ok &= HandleGetTokenId(data, &reply);
      ok &= WriteReply(fdout_, reply);
      break;
    case kCheckToken:
      ok &= HandleCheckToken(data, &reply);
      ok &= WriteReply(fdout_, reply);
      break;
    case kSubmitPayload:
      ok &= HandleSubmitPayload(fdin_, data, &reply);
      ok &= WriteReply(fdout_, reply);
      break;
    case kCommit:
      ok &= HandleCommit(data, &reply);
      ok &= WriteReply(fdout_, reply);
      break;
    case kError:
      LogCvmfs(kLogReceiver, kLogCustom1,
<<<<<<< HEAD
               "Reactor: unknown command received.\n");
=======
               "Reactor: unknown command received.");
>>>>>>> c6eaa7e2
      ok = false;
      break;
    default:
      break;
  }

  return ok;
}

}  // namespace receiver<|MERGE_RESOLUTION|>--- conflicted
+++ resolved
@@ -119,19 +119,11 @@
     msg_body.clear();
     req = ReadRequest(fdin_, &msg_body);
     LogCvmfs(kLogReceiver, kLogCustom0,
-<<<<<<< HEAD
-             "Reactor - handling request: %d, body: %s.\n", req,
-             msg_body.c_str());
-    if (!HandleRequest(req, msg_body)) {
-      LogCvmfs(kLogReceiver, kLogCustom1,
-               "Reactor: could not handle request %d. Exiting.\n", req);
-=======
              "Reactor - handling request: %d, body: %s.", req,
              msg_body.c_str());
     if (!HandleRequest(req, msg_body)) {
       LogCvmfs(kLogReceiver, kLogCustom1,
                "Reactor: could not handle request %d. Exiting", req);
->>>>>>> c6eaa7e2
       return false;
     }
   } while (req != kQuit);
@@ -240,14 +232,8 @@
       break;
     default:
       // Should not be reached
-<<<<<<< HEAD
-      LogCvmfs(
-          kLogReceiver, kLogCustom1,
-          "Reactor::HandleCheckToken - Unknown value received. Exiting.\n");
-=======
       LogCvmfs(kLogReceiver, kLogCustom1,
                "Reactor::HandleCheckToken - Unknown value received. Exiting.");
->>>>>>> c6eaa7e2
       abort();
   }
 
@@ -301,11 +287,7 @@
       break;
     default:
       LogCvmfs(kLogReceiver, kLogCustom1,
-<<<<<<< HEAD
-               "Unknown value of PayloadProcessor::Result encountered.\n");
-=======
                "Unknown value of PayloadProcessor::Result encountered.");
->>>>>>> c6eaa7e2
       abort();
       break;
   }
@@ -361,11 +343,7 @@
       break;
     default:
       LogCvmfs(kLogReceiver, kLogCustom1,
-<<<<<<< HEAD
-               "Unknown value of CommitProcessor::Result encountered.\n");
-=======
                "Unknown value of CommitProcessor::Result encountered.");
->>>>>>> c6eaa7e2
       abort();
       break;
   }
@@ -415,11 +393,7 @@
       break;
     case kError:
       LogCvmfs(kLogReceiver, kLogCustom1,
-<<<<<<< HEAD
-               "Reactor: unknown command received.\n");
-=======
                "Reactor: unknown command received.");
->>>>>>> c6eaa7e2
       ok = false;
       break;
     default:
