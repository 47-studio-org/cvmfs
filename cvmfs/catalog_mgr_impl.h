/**
 * This file is part of the CernVM File System
 */

#ifndef CVMFS_CATALOG_MGR_IMPL_H_
#define CVMFS_CATALOG_MGR_IMPL_H_

#define __STDC_FORMAT_MACROS

#include "cvmfs_config.h"

#include "catalog_mgr.h"

#include <cassert>
#include <string>

#include "logging.h"
#include "shortstring.h"
#include "statistics.h"
#include "xattr.h"

using namespace std;  // NOLINT

namespace catalog {

template <class CatalogT>
AbstractCatalogManager<CatalogT>::AbstractCatalogManager(
    perf::Statistics *statistics) :
  statistics_(statistics) {
  inode_watermark_status_ = 0;
  inode_gauge_ = AbstractCatalogManager<CatalogT>::kInodeOffset;
  revision_cache_ = 0;
  inode_annotation_ = NULL;
  incarnation_ = 0;
  rwlock_ =
    reinterpret_cast<pthread_rwlock_t *>(smalloc(sizeof(pthread_rwlock_t)));
  int retval = pthread_rwlock_init(rwlock_, NULL);
  assert(retval == 0);
  retval = pthread_key_create(&pkey_sqlitemem_, NULL);
  assert(retval == 0);
}

template <class CatalogT>
AbstractCatalogManager<CatalogT>::~AbstractCatalogManager() {
  DetachAll();
  pthread_key_delete(pkey_sqlitemem_);
  pthread_rwlock_destroy(rwlock_);
  free(rwlock_);
}

template <class CatalogT>
void AbstractCatalogManager<CatalogT>::SetInodeAnnotation(
    InodeAnnotation *new_annotation)
{
  assert(catalogs_.empty() || (new_annotation == inode_annotation_));
  inode_annotation_ = new_annotation;
}

template <class CatalogT>
void AbstractCatalogManager<CatalogT>::SetOwnerMaps(const OwnerMap &uid_map,
                                          const OwnerMap &gid_map)
{
  uid_map_ = uid_map;
  gid_map_ = gid_map;
}

template <class CatalogT>
void AbstractCatalogManager<CatalogT>::CheckInodeWatermark() {
  if (inode_watermark_status_ > 0)
    return;

  uint64_t highest_inode = inode_gauge_;
  if (inode_annotation_)
    highest_inode += inode_annotation_->GetGeneration();
  uint64_t uint32_border = 1;
  uint32_border = uint32_border << 32;
  if (highest_inode >= uint32_border) {
    LogCvmfs(kLogCatalog, kLogDebug | kLogSyslogWarn, "inodes exceed 32bit");
    inode_watermark_status_++;
  }
}


/**
 * Initializes the CatalogManager and loads and attaches the root entry.
 * @return true on successful init, otherwise false
 */
template <class CatalogT>
bool AbstractCatalogManager<CatalogT>::Init() {
  LogCvmfs(kLogCatalog, kLogDebug, "Initialize catalog");
  WriteLock();
  bool attached = MountCatalog(PathString("", 0), shash::Any(), NULL);
  Unlock();

  if (!attached) {
    LogCvmfs(kLogCatalog, kLogDebug, "failed to initialize root catalog");
  }

  return attached;
}


/**
 * Remounts the root catalog if necessary.  If a newer root catalog exists,
 * it is mounted and replaces the currently mounted tree (all existing catalogs
 * are detached)
 */
template <class CatalogT>
LoadError AbstractCatalogManager<CatalogT>::Remount(const bool dry_run) {
  LogCvmfs(kLogCatalog, kLogDebug,
           "remounting repositories (dry run %d)", dry_run);
  if (dry_run)
    return LoadCatalog(PathString("", 0), shash::Any(), NULL, NULL);

  WriteLock();

  string     catalog_path;
  shash::Any catalog_hash;
  const LoadError load_error = LoadCatalog(PathString("", 0),
                                           shash::Any(),
                                           &catalog_path,
                                           &catalog_hash);
  if (load_error == kLoadNew) {
    inode_t old_inode_gauge = inode_gauge_;
    DetachAll();
    inode_gauge_ = AbstractCatalogManager<CatalogT>::kInodeOffset;

    CatalogT *new_root = CreateCatalog(PathString("", 0), catalog_hash, NULL);
    assert(new_root);
    bool retval = AttachCatalog(catalog_path, new_root);
    assert(retval);

    if (inode_annotation_) {
      inode_annotation_->IncGeneration(old_inode_gauge);
    }
  }
  CheckInodeWatermark();
  Unlock();

  return load_error;
}


/**
 * Detaches everything except the root catalog
 */
template <class CatalogT>
void AbstractCatalogManager<CatalogT>::DetachNested() {
  WriteLock();
  if (catalogs_.empty()) {
    Unlock();
    return;
  }

  typename CatalogList::const_iterator i;
  typename CatalogList::const_iterator iend;
  CatalogList catalogs_to_detach = GetRootCatalog()->GetChildren();
  for (i = catalogs_to_detach.begin(), iend = catalogs_to_detach.end();
       i != iend; ++i)
  {
    DetachSubtree(*i);
  }

  Unlock();
}


/**
 * Perform a lookup for a specific DirectoryEntry in the catalogs.
 * @param path      the path to find in the catalogs
 * @param options   whether to perform another lookup to get the parent entry,
 *                  too
 * @param dirent    the resulting DirectoryEntry, or special Negative entry
 *                  Note: can be set to zero if the result is not important
 * @return true if lookup succeeded otherwise false
 */
template <class CatalogT>
bool AbstractCatalogManager<CatalogT>::LookupPath(const PathString &path,
                                        const LookupOptions options,
                                        DirectoryEntry *dirent)
{
  // initialize as non-negative
  assert(dirent);
  *dirent = DirectoryEntry();

  // create a dummy negative directory entry
  const DirectoryEntry dirent_negative =
    DirectoryEntry(catalog::kDirentNegative);

  EnforceSqliteMemLimit();
  ReadLock();

  CatalogT *best_fit = FindCatalog(path);
  assert(best_fit != NULL);

  perf::Inc(statistics_.n_lookup_path);
  LogCvmfs(kLogCatalog, kLogDebug, "looking up '%s' in catalog: '%s'",
           path.c_str(), best_fit->path().c_str());
  bool found = best_fit->LookupPath(path, dirent);

  // Possibly in a nested catalog
  if (!found && MountSubtree(path, best_fit, NULL)) {
    LogCvmfs(kLogCatalog, kLogDebug, "looking up '%s' in a nested catalog",
             path.c_str());
    Unlock();
    WriteLock();
    // Check again to avoid race
    best_fit = FindCatalog(path);
    assert(best_fit != NULL);
    perf::Inc(statistics_.n_lookup_path);
    found = best_fit->LookupPath(path, dirent);

    if (!found) {
      LogCvmfs(kLogCatalog, kLogDebug,
               "entry not found, we may have to load nested catalogs");

      CatalogT *nested_catalog;
      found = MountSubtree(path, best_fit, &nested_catalog);
      // DowngradeLock(); TODO

      if (!found) {
        LogCvmfs(kLogCatalog, kLogDebug,
                 "failed to load nested catalog for '%s'", path.c_str());
        goto lookup_path_notfound;
      }

      if (nested_catalog != best_fit) {
        perf::Inc(statistics_.n_lookup_path);
        found = nested_catalog->LookupPath(path, dirent);
        if (!found) {
          LogCvmfs(kLogCatalog, kLogDebug,
                   "nested catalogs loaded but entry '%s' was still not found",
                   path.c_str());
          if (dirent != NULL) *dirent = dirent_negative;
          goto lookup_path_notfound;
        } else {
          best_fit = nested_catalog;
        }
      } else {
        LogCvmfs(kLogCatalog, kLogDebug, "no nested catalog fits");
        if (dirent != NULL) *dirent = dirent_negative;
        goto lookup_path_notfound;
      }
    }
    assert(found);
  }
  // Not in a nested catalog (because no nested cataog fits), ENOENT
  if (!found) {
    LogCvmfs(kLogCatalog, kLogDebug, "ENOENT: '%s'", path.c_str());
    if (dirent != NULL) *dirent = dirent_negative;
    goto lookup_path_notfound;
  }

  LogCvmfs(kLogCatalog, kLogDebug, "found entry '%s' in catalog '%s'",
           path.c_str(), best_fit->path().c_str());

  // Look for parent entry
  if ((options & kLookupFull) == kLookupFull) {
    assert(dirent != NULL);

    DirectoryEntry parent;
    PathString parent_path = GetParentPath(path);
    if (dirent->IsNestedCatalogRoot()) {
      if (best_fit->parent())
        found = best_fit->parent()->LookupPath(parent_path, &parent);
      else
        found = false;
    } else {
      found = best_fit->LookupPath(parent_path, &parent);
    }
    if (!found) {
      LogCvmfs(kLogCatalog, kLogDebug | kLogSyslogErr,
               "cannot find parent '%s' for entry '%s' --> data corrupt?",
               parent_path.c_str(), path.c_str());
      goto lookup_path_notfound;
    }
    dirent->set_parent_inode(parent.inode());
  }

  if ((options & kLookupRawSymlink) == kLookupRawSymlink) {
    LinkString raw_symlink;
    bool retval = best_fit->LookupRawSymlink(path, &raw_symlink);
    assert(retval);  // Must be true, we have just found the entry
    dirent->set_symlink(raw_symlink);
  }

  Unlock();
  return true;

 lookup_path_notfound:
  Unlock();
  // Includes both: ENOENT and not found due to I/O error
  perf::Inc(statistics_.n_lookup_path_negative);
  return false;
}

template <class CatalogT>
bool AbstractCatalogManager<CatalogT>::LookupXattrs(
  const PathString &path,
  XattrList *xattrs)
{
  EnforceSqliteMemLimit();
  bool result;
  ReadLock();

  // Find catalog, possibly load nested
  CatalogT *best_fit = FindCatalog(path);
  CatalogT *catalog = best_fit;
  if (MountSubtree(path, best_fit, NULL)) {
    Unlock();
    WriteLock();
    // Check again to avoid race
    best_fit = FindCatalog(path);
    result = MountSubtree(path, best_fit, &catalog);
    // DowngradeLock(); TODO
    if (!result) {
      Unlock();
      return false;
    }
  }

  perf::Inc(statistics_.n_lookup_xattrs);
  result = catalog->LookupXattrsPath(path, xattrs);

  Unlock();
  return result;
}


/**
 * Do a listing of the specified directory.
 * @param path the path of the directory to list
 * @param listing the resulting DirectoryEntryList
 * @return true if listing succeeded otherwise false
 */
template <class CatalogT>
bool AbstractCatalogManager<CatalogT>::Listing(const PathString &path,
                                     DirectoryEntryList *listing)
{
  EnforceSqliteMemLimit();
  bool result;
  ReadLock();

  // Find catalog, possibly load nested
  CatalogT *best_fit = FindCatalog(path);
  CatalogT *catalog = best_fit;
  if (MountSubtree(path, best_fit, NULL)) {
    Unlock();
    WriteLock();
    // Check again to avoid race
    best_fit = FindCatalog(path);
    result = MountSubtree(path, best_fit, &catalog);
    // DowngradeLock(); TODO
    if (!result) {
      Unlock();
      return false;
    }
  }

  perf::Inc(statistics_.n_listing);
  result = catalog->ListingPath(path, listing);

  Unlock();
  return result;
}


/**
 * Do a listing of the specified directory, return only struct stat values.
 * @param path the path of the directory to list
 * @param listing the resulting StatEntryList
 * @return true if listing succeeded otherwise false
 */
template <class CatalogT>
bool AbstractCatalogManager<CatalogT>::ListingStat(const PathString &path,
                                        StatEntryList *listing)
{
  EnforceSqliteMemLimit();
  bool result;
  ReadLock();

  // Find catalog, possibly load nested
  CatalogT *best_fit = FindCatalog(path);
  CatalogT *catalog = best_fit;
  if (MountSubtree(path, best_fit, NULL)) {
    Unlock();
    WriteLock();
    // Check again to avoid race
    best_fit = FindCatalog(path);
    result = MountSubtree(path, best_fit, &catalog);
    // DowngradeLock(); TODO
    if (!result) {
      Unlock();
      return false;
    }
  }

  perf::Inc(statistics_.n_listing);
  result = catalog->ListingPathStat(path, listing);

  Unlock();
  return result;
}


/**
 * Collect file chunks (if exist)
 * @param path the path of the directory to list
 * @param interpret_hashes_as hash of the directory entry (by convention the
 *        same than the chunk hashes)
 * @return true if listing succeeded otherwise false
 */
template <class CatalogT>
bool AbstractCatalogManager<CatalogT>::ListFileChunks(
  const PathString &path,
  const shash::Algorithms interpret_hashes_as,
  FileChunkList *chunks)
{
  EnforceSqliteMemLimit();
  bool result;
  ReadLock();

  // Find catalog, possibly load nested
  CatalogT *best_fit = FindCatalog(path);
  CatalogT *catalog = best_fit;
  if (MountSubtree(path, best_fit, NULL)) {
    Unlock();
    WriteLock();
    // Check again to avoid race
    best_fit = FindCatalog(path);
    result = MountSubtree(path, best_fit, &catalog);
    if (!result) {
      Unlock();
      return false;
    }
  }

  result = catalog->ListPathChunks(path, interpret_hashes_as, chunks);

  Unlock();
  return result;
}


template <class CatalogT>
uint64_t AbstractCatalogManager<CatalogT>::GetRevision() const {
  ReadLock();
  const uint64_t revision = revision_cache_;
  Unlock();
  return revision;
}

template <class CatalogT>
<<<<<<< HEAD
bool AbstractCatalogManager<CatalogT>::GetVOMSAuthz(std::string &authz) const {  //NOLINT
=======
bool AbstractCatalogManager<CatalogT>::GetVOMSAuthz(std::string *authz) const {
>>>>>>> ee77ed21
  ReadLock();
  const bool has_authz = GetRootCatalog()->GetVOMSAuthz(authz);
  Unlock();
  return has_authz;
}

template <class CatalogT>
bool AbstractCatalogManager<CatalogT>::GetVolatileFlag() const {
  ReadLock();
  const bool volatile_flag = GetRootCatalog()->volatile_flag();
  Unlock();
  return volatile_flag;
}

template <class CatalogT>
uint64_t AbstractCatalogManager<CatalogT>::GetTTL() const {
  ReadLock();
  const uint64_t revision = GetRootCatalog()->GetTTL();
  Unlock();
  return revision;
}

template <class CatalogT>
int AbstractCatalogManager<CatalogT>::GetNumCatalogs() const {
  ReadLock();
  int result = catalogs_.size();
  Unlock();
  return result;
}


/**
 * Gets a formatted tree of the currently attached catalogs
 */
template <class CatalogT>
string AbstractCatalogManager<CatalogT>::PrintHierarchy() const {
  ReadLock();
  const string output = PrintHierarchyRecursively(GetRootCatalog(), 0);
  Unlock();
  return output;
}


/**
 * Assigns the next free numbers in the 64 bit space
 * TODO: this may run out of free inodes at some point (with 32bit at least)
 */
template <class CatalogT>
InodeRange AbstractCatalogManager<CatalogT>::AcquireInodes(uint64_t size) {
  InodeRange result;
  result.offset = inode_gauge_;
  result.size = size;

  inode_gauge_ += size;
  LogCvmfs(kLogCatalog, kLogDebug, "allocating inodes from %d to %d.",
           result.offset + 1, inode_gauge_);

  return result;
}


/**
 * Called if a catalog is detached which renders the associated InodeChunk
 * invalid.
 * @param chunk the InodeChunk to be freed
 */
template <class CatalogT>
void AbstractCatalogManager<CatalogT>::ReleaseInodes(const InodeRange chunk) {
  // TODO(jblomer) currently inodes are only released on remount
}


/**
 * Find the catalog leaf in the tree that fits the path.
 * The path might be served by a not yet loaded nested catalog.
 * @param path the path a catalog is searched for
 * @return the catalog which is best fitting at the given path
 */
template <class CatalogT>
CatalogT* AbstractCatalogManager<CatalogT>::FindCatalog(
    const PathString &path) const {
  assert(catalogs_.size() > 0);

  // Start at the root catalog and successively go down the catalog tree
  CatalogT *best_fit = GetRootCatalog();
  CatalogT *next_fit = NULL;
  while (best_fit->path() != path) {
    next_fit = best_fit->FindSubtree(path);
    if (next_fit == NULL)
      break;
    best_fit = next_fit;
  }

  return best_fit;
}


/**
 * Checks if a searched catalog is already mounted to this CatalogManager
 * @param root_path the root path of the searched catalog
 * @param attached_catalog is set to the searched catalog, if not NULL
 * @return true if catalog is already present, false otherwise
 */
template <class CatalogT>
bool AbstractCatalogManager<CatalogT>::IsAttached(const PathString &root_path,
                                        CatalogT **attached_catalog) const
{
  if (catalogs_.size() == 0)
    return false;

  CatalogT *best_fit = FindCatalog(root_path);
  if (best_fit->path() != root_path)
    return false;

  if (attached_catalog != NULL) *attached_catalog = best_fit;
  return true;
}


/**
 * Recursively mounts all nested catalogs required to serve a path.
 * If leaf_catalog is NULL, just indicate if it is necessary to load a
 * nested catalog for the given path.
 * The final leaf nested catalog is returned.
 */
template <class CatalogT>
bool AbstractCatalogManager<CatalogT>::MountSubtree(const PathString &path,
                                          const CatalogT *entry_point,
                                          CatalogT **leaf_catalog)
{
  bool result = true;
  CatalogT *parent = (entry_point == NULL) ?
                    GetRootCatalog() : const_cast<CatalogT *>(entry_point);
  assert(path.StartsWith(parent->path()));

  // Try to find path as a super string of nested catalog mount points
  PathString path_slash(path);
  path_slash.Append("/", 1);
  perf::Inc(statistics_.n_nested_listing);
  typedef typename CatalogT::NestedCatalogList NestedCatalogList;
  const NestedCatalogList& nested_catalogs =
    parent->ListNestedCatalogs();
  for (typename NestedCatalogList::const_iterator i = nested_catalogs.begin(),
       iEnd = nested_catalogs.end(); i != iEnd; ++i)
  {
    // Next nesting level
    PathString nested_path_slash(i->path);
    nested_path_slash.Append("/", 1);
    if (path_slash.StartsWith(nested_path_slash)) {
      if (leaf_catalog == NULL)
        return true;
      CatalogT *new_nested;
      LogCvmfs(kLogCatalog, kLogDebug, "load nested catalog at %s",
               i->path.c_str());
      // prevent endless recursion with corrupted catalogs
      // (due to reloading root)
      if (i->hash.IsNull())
        return false;
      new_nested = MountCatalog(i->path, i->hash, parent);
      if (!new_nested)
        return false;

      result = MountSubtree(path, new_nested, &parent);
      break;
    }
  }

  if (leaf_catalog == NULL)
    return false;
  *leaf_catalog = parent;
  return result;
}


/**
 * Load a catalog file and attach it to the tree of Catalog objects.
 * Loading of catalogs is implemented by derived classes.
 */
template <class CatalogT>
CatalogT *AbstractCatalogManager<CatalogT>::MountCatalog(
                                              const PathString &mountpoint,
                                              const shash::Any &hash,
                                              CatalogT *parent_catalog)
{
  CatalogT *attached_catalog = NULL;
  if (IsAttached(mountpoint, &attached_catalog))
    return attached_catalog;

  string     catalog_path;
  shash::Any catalog_hash;
  const LoadError retval =
    LoadCatalog(mountpoint, hash, &catalog_path, &catalog_hash);
  if ((retval == kLoadFail) || (retval == kLoadNoSpace)) {
    LogCvmfs(kLogCatalog, kLogDebug, "failed to load catalog '%s' (%d - %s)",
             mountpoint.c_str(), retval, Code2Ascii(retval));
    return NULL;
  }

  attached_catalog = CreateCatalog(mountpoint, catalog_hash, parent_catalog);

  // Attach loaded catalog
  if (!AttachCatalog(catalog_path, attached_catalog)) {
    LogCvmfs(kLogCatalog, kLogDebug, "failed to attach catalog '%s'",
             mountpoint.c_str());
    UnloadCatalog(attached_catalog);
    return NULL;
  }

  return attached_catalog;
}


/**
 * Attaches a newly created catalog.
 * @param db_path the file on a local file system containing the database
 * @param new_catalog the catalog to attach to this CatalogManager
 * @return true on success, false otherwise
 */
template <class CatalogT>
bool AbstractCatalogManager<CatalogT>::AttachCatalog(const string &db_path,
                                           CatalogT *new_catalog)
{
  LogCvmfs(kLogCatalog, kLogDebug, "attaching catalog file %s",
           db_path.c_str());

  // Initialize the new catalog
  if (!new_catalog->OpenDatabase(db_path)) {
    LogCvmfs(kLogCatalog, kLogDebug, "initialization of catalog %s failed",
             db_path.c_str());
    return false;
  }

  // Determine the inode offset of this catalog
  uint64_t inode_chunk_size = new_catalog->max_row_id();
  InodeRange range = AcquireInodes(inode_chunk_size);
  new_catalog->set_inode_range(range);
  new_catalog->SetInodeAnnotation(inode_annotation_);
  new_catalog->SetOwnerMaps(&uid_map_, &gid_map_);

  // Add catalog to the manager
  if (!new_catalog->IsInitialized()) {
    LogCvmfs(kLogCatalog, kLogDebug,
             "catalog initialization failed (obscure data)");
    inode_gauge_ -= inode_chunk_size;
    return false;
  }
  CheckInodeWatermark();

  // The revision of the catalog tree is given by the root catalog revision
  if (catalogs_.empty())
    revision_cache_ = new_catalog->GetRevision();

  catalogs_.push_back(new_catalog);
  ActivateCatalog(new_catalog);
  return true;
}


/**
 * Removes a catalog from this CatalogManager, the catalog pointer is
 * freed if the call succeeds.
 * This method can create dangling children if a catalog in the middle of
 * a tree is removed.
 * @param catalog the catalog to detach
 * @return true on success, false otherwise
 */
template <class CatalogT>
void AbstractCatalogManager<CatalogT>::DetachCatalog(CatalogT *catalog) {
  if (catalog->HasParent())
    catalog->parent()->RemoveChild(catalog);

  ReleaseInodes(catalog->inode_range());
  UnloadCatalog(catalog);

  // Delete catalog from internal lists
  typename CatalogList::iterator i;
  typename CatalogList::const_iterator iend;
  for (i = catalogs_.begin(), iend = catalogs_.end(); i != iend; ++i) {
    if (*i == catalog) {
      catalogs_.erase(i);
      delete catalog;
      return;
    }
  }

  assert(false);
}


/**
 * Removes a catalog (and all of it's children) from this CatalogManager.
 * The given catalog and all children are freed, if this call succeeds.
 * @param catalog the catalog to detach
 * @return true on success, false otherwise
 */
template <class CatalogT>
void AbstractCatalogManager<CatalogT>::DetachSubtree(CatalogT *catalog) {
  // Detach all child catalogs recursively
  typename CatalogList::const_iterator i;
  typename CatalogList::const_iterator iend;
  CatalogList catalogs_to_detach = catalog->GetChildren();
  for (i = catalogs_to_detach.begin(), iend = catalogs_to_detach.end();
       i != iend; ++i)
  {
    DetachSubtree(*i);
  }

  DetachCatalog(catalog);
}


/**
 * Formats the catalog hierarchy
 */
template <class CatalogT>
string AbstractCatalogManager<CatalogT>::PrintHierarchyRecursively(
                                                      const CatalogT *catalog,
                                                      const int level) const
{
  string output;

  // Indent according to level
  for (int i = 0; i < level; ++i)
    output += "    ";

  output += "-> " +
    string(catalog->path().GetChars(), catalog->path().GetLength()) + "\n";

  CatalogList children = catalog->GetChildren();
  typename CatalogList::const_iterator i = children.begin();
  typename CatalogList::const_iterator iend = children.end();
  for (; i != iend; ++i) {
    output += PrintHierarchyRecursively(*i, level + 1);
  }

  return output;
}

template <class CatalogT>
void AbstractCatalogManager<CatalogT>::EnforceSqliteMemLimit() {
  char *mem_enforced =
    static_cast<char *>(pthread_getspecific(pkey_sqlitemem_));
  if (mem_enforced == NULL) {
    sqlite3_soft_heap_limit(kSqliteMemPerThread);
    pthread_setspecific(pkey_sqlitemem_, reinterpret_cast<char *>(1));
  }
}

}  // namespace catalog




#endif  // CVMFS_CATALOG_MGR_IMPL_H_<|MERGE_RESOLUTION|>--- conflicted
+++ resolved
@@ -451,11 +451,7 @@
 }
 
 template <class CatalogT>
-<<<<<<< HEAD
-bool AbstractCatalogManager<CatalogT>::GetVOMSAuthz(std::string &authz) const {  //NOLINT
-=======
 bool AbstractCatalogManager<CatalogT>::GetVOMSAuthz(std::string *authz) const {
->>>>>>> ee77ed21
   ReadLock();
   const bool has_authz = GetRootCatalog()->GetVOMSAuthz(authz);
   Unlock();
