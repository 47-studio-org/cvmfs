--- conflicted
+++ resolved
@@ -398,11 +398,7 @@
   void SetIsSilent(bool value);
   void SetIsManaged(bool value);
 
-<<<<<<< HEAD
-  std::string GetRootHashXAttr();
-=======
   std::string GetReadOnlyXAttr(const std::string &attr);
->>>>>>> 73683985
 
   std::string fqrn() const { return fqrn_; }
   std::string url() const { return url_; }
