--- conflicted
+++ resolved
@@ -2294,44 +2294,6 @@
   done
 
   # sanity checks
-<<<<<<< HEAD
-  [ -w "$dbfile" ] || $lazy || die "geo database is not writable by $(whoami)"
-  [ -d $dbdir ] || die "$dbdir does not exist"
-
-  # check if this is a lazy update and it isn't time to try again yet
-  if $lazy && [ -f $dbfile ] && [ -f $outfile ]; then
-    if [ -z "`find $outfile -mtime +$CVMFS_UPDATEGEO_MINDAYS`" ] || \
-        [ "`date +%w`" -ne "$CVMFS_UPDATEGEO_DAY" ] ||
-        [ "`date +%k`" -lt "$CVMFS_UPDATEGEO_HOUR" ]; then
-      # not time to try again yet
-      # if dbfile is old, warn but don't treat it as an error
-      _check_old_dbfile $dbfile $lazy || true
-      return
-    fi
-  fi
-
-  if [ -w "$dbfile" ]; then
-    echo "Downloading geoip database"
-    if ! curl -sS --fail --connect-timeout 10 --max-time 60 "$dburl" >$dbfile.gz 2>$outfile; then
-      retcode=1
-    fi
-    cat $outfile
-    if [ $retcode = 0 ]; then
-      if [ -s $dbfile.gz ]; then
-        if zcat $dbfile.gz >$dbfile.new; then
-          rm -f $dbfile.gz
-          mv -f $dbfile.new $dbfile
-        else
-          rm -f $dbfile.gz $dbfile.new
-          echo "error unzipping geoip database"
-          $lazy || return 1
-        fi
-      else
-        rm -f $dbfile.gz
-        echo "downloaded geoip database empty"
-        $lazy || return 1
-      fi
-=======
   [ -w "$dbdir"  ]   || { echo "Directory '$dbdir' doesn't exist or is not writable by $(whoami)" >&2; return 1; }
   [ ! -f "$dbfile" ] || [ -w "$dbfile" ] || { echo "GeoIP database '$dbfile' is not writable by $(whoami)" >&2; return 2; }
 
@@ -2345,7 +2307,6 @@
   elif [ $(_update_geodb_days_since_update) -gt $CVMFS_UPDATEGEO_MINDAYS ]; then
     if _update_geodb_lazy_install_slot; then
       echo -n "GeoIP Database is expired. Updating... "
->>>>>>> 89e0edfa
     else
       echo "GeoIP Database is expired but doing nothing right now."
       return 0
