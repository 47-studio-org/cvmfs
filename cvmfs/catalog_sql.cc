--- conflicted
+++ resolved
@@ -182,11 +182,8 @@
 bool CatalogDatabase::InsertInitialValues(
   const std::string    &root_path,
   const bool            volatile_content,
-<<<<<<< HEAD
   const std::string    &voms_authz,
-=======
   CatalogProperty       external_data,
->>>>>>> 967e19f7
   const DirectoryEntry &root_entry)
 {
   assert(read_write());
@@ -221,11 +218,13 @@
     }
   }
 
-<<<<<<< HEAD
   if (voms_authz.size()) {
     if (!this->SetProperty("voms_authz", voms_authz)) {
       PrintSqlError("failed to insert VOMS authz flag into the newly created "
-=======
+                    "catalog tables.");
+      return false;
+    }
+  }
   if (external_data != kUnset) {
     if (!root_path.empty()) {
       PrintSqlError("External data bit may not be set for nested catalog.");
@@ -233,7 +232,6 @@
     }
     if (!this->SetProperty("external_data", external_data == kYes ? 1 : 0)) {
       PrintSqlError("failed to set external data flag into the newly created "
->>>>>>> 967e19f7
                     "catalog tables.");
       return false;
     }
