#
# This file is part of the CernVM File System
# This script takes care of creating, removing, and maintaining repositories
# on a Stratum 0/1 server
#
# Implementation of the "cvmfs_server check" command

# This file depends on fuctions implemented in the following files:
# - cvmfs_server_util.sh
# - cvmfs_server_common.sh


cvmfs_server_check() {
  local name
  local upstream
  local storage_dir
  local url
  local check_chunks=1
  local check_integrity=0
  local subtree_path=""
  local tag=
  local repair_reflog=0

  # optional parameter handling
  OPTIND=1
  while getopts "cit:s:r" option
  do
    case $option in
      c)
        check_chunks=0
      ;;
      i)
        check_integrity=1
      ;;
      t)
        tag="-n $OPTARG"
      ;;
      s)
        subtree_path="$OPTARG"
      ;;
      r)
        repair_reflog=1
      ;;
      ?)
        shift $(($OPTIND-2))
        usage "Command check: Unrecognized option: $1"
      ;;
    esac
  done

  # get repository name
  shift $(($OPTIND-1))
  check_parameter_count_with_guessing $#
  name=$(get_or_guess_repository_name $1)

  # sanity checks
  check_repository_existence $name || die "The repository $name does not exist"

  # get repository information
  load_repo_config $name

  # more sanity checks
  is_owner_or_root $name || die "Permission denied: Repository $name is owned by $CVMFS_USER"
  health_check -r $name

  # check if repository is compatible to the installed CernVM-FS version
  check_repository_compatibility $name

  upstream=$CVMFS_UPSTREAM_STORAGE
  if is_stratum1 $name; then
    url=$CVMFS_STRATUM1
  else
    url=$CVMFS_STRATUM0
  fi

  # do it!
  if [ $check_integrity -ne 0 ]; then
    if ! is_local_upstream $upstream; then
      echo "Storage Integrity Check only works locally. skipping."
    else
      echo
      echo "Checking Storage Integrity of $name ... (may take a while)"
      storage_dir=$(get_upstream_config $upstream)
      __swissknife scrub -r ${storage_dir}/data || die "FAIL!"
    fi
  fi

  [ "x$CVMFS_LOG_LEVEL" != x ] && log_level_param="-l $CVMFS_LOG_LEVEL"
  [ $check_chunks -ne 0 ]      && check_chunks_param="-c"

  local subtree_msg=""
  local subtree_param=""
  if [ "x$subtree_path" != "x" ]; then
    subtree_param="-s '$subtree_path'"
    subtree_msg=" (starting at nested catalog '$subtree_path')"
  fi

  echo "Verifying integrity of ${name}${subtree_msg}..."
  if [ $repair_reflog -eq 1 ]; then
    __check_repair_reflog $name
  fi
  local with_reflog=
  has_reflog_checksum $name && with_reflog="-R $(get_reflog_checksum $name)"

<<<<<<< HEAD

=======
  echo "Verifying integrity of ${name}${subtree_msg}..."
  if is_garbage_collectable $name; then
    if [ "x$tag" = "x" ]; then
      echo "Warning: if garbage collection runs in parallel, "
      echo "         missing data chunks can be falsely reported"
    fi
  fi
>>>>>>> e56374ff
  local user_shell="$(get_user_shell $name)"
  local check_cmd
  check_cmd="$(__swissknife_cmd dbg) check $tag        \
                     $check_chunks_param               \
                     $log_level_param                  \
                     $subtree_param                    \
                     -r $url                           \
                     -t ${CVMFS_SPOOL_DIR}/tmp         \
                     -k ${CVMFS_PUBLIC_KEY}            \
                     -N ${CVMFS_REPOSITORY_NAME}       \
                     $(get_follow_http_redirects_flag) \
                     $with_reflog                      \
                     -z /etc/cvmfs/repositories.d/${name}/trusted_certs"
  $user_shell "$check_cmd"
}

# Checks for mismatch between the reflog and the checksum and tries to fix them,
# either by adjusting the checksum or by removing it.
__check_repair_reflog() {
  local name="$1"
  load_repo_config $name
  local user_shell="$(get_user_shell $name)"

  local stored_checksum=
  has_reflog_checksum $name && stored_checksum="$(cat $(get_reflog_checksum $name))"

  local has_reflog=0
  local computed_checksum=
  if $user_shell "$(__swissknife_cmd) peek -d .cvmfsreflog -r $CVMFS_UPSTREAM_STORAGE" >/dev/null; then
    has_reflog=1
    local url=
    if is_stratum0 $name; then
      url="${CVMFS_STRATUM0}/.cvmfsreflog"
    else
      url="${CVMFS_STRATUM1}/.cvmfsreflog"
    fi
    local rehash_cmd="curl -sS --fail --connect-timeout 10 --max-time 300 $url \
      | cvmfs_swissknife hash -a ${CVMFS_HASH_ALGORITHM:-sha1}"
    computed_checksum="$($user_shell "$rehash_cmd")"
  fi

  if has_reflog_checksum $name; then
    if [ $has_reflog -eq 0 ]; then
      $user_shell "rm -f $(get_reflog_checksum $name)"
      echo "Warning: removed dangling reflog checksum $(get_reflog_checksum $name)"
    else
      if [ "x$stored_checksum" != "x$computed_checksum" ]; then
        $user_shell "echo $computed_checksum > $(get_reflog_checksum $name)"
        echo "Warning: restored reflog checksum as $computed_checksum (was: $stored_checksum)"
      fi
    fi
  else
    # No checksum
    if [ $has_reflog -eq 1 ]; then
      $user_shell "echo $computed_checksum > $(get_reflog_checksum $name)"
      echo "Warning: re-created missing reflog checksum as $computed_checksum"
    fi
  fi
}
<|MERGE_RESOLUTION|>--- conflicted
+++ resolved
@@ -102,17 +102,13 @@
   local with_reflog=
   has_reflog_checksum $name && with_reflog="-R $(get_reflog_checksum $name)"
 
-<<<<<<< HEAD
-
-=======
-  echo "Verifying integrity of ${name}${subtree_msg}..."
   if is_garbage_collectable $name; then
     if [ "x$tag" = "x" ]; then
       echo "Warning: if garbage collection runs in parallel, "
       echo "         missing data chunks can be falsely reported"
     fi
   fi
->>>>>>> e56374ff
+
   local user_shell="$(get_user_shell $name)"
   local check_cmd
   check_cmd="$(__swissknife_cmd dbg) check $tag        \
