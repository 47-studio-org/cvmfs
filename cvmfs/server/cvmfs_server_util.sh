--- conflicted
+++ resolved
@@ -983,17 +983,12 @@
                   Re-publishes the given tag as the new latest revision.
                   All snapshots between trunk and the target tag become
                   inaccessible.  Without a tag name, trunk-previous is used.
-<<<<<<< HEAD
-  resign          [ -n do not require repo config ]
+  resign          [ -w path to existing whitelist ]
                   [ -d days until expiration (default and maximum 30) ]
                   <fully qualified name>
                   Re-sign the whitelist
   resign -p       <fully qualified name>
                   Re-sign .cvmfspublished
-=======
-  resign          [ -w path to existing whitelist ] <fully qualified name>
-                  Re-sign the 30 day whitelist
->>>>>>> cc94fa37
   masterkeycard   -a Checks if a smartcard is available
                   -k Checks whether a key is stored in a card
                   -r Reads pub key from a card to stdout
