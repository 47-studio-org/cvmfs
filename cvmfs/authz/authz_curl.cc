/**
 * This file is part of the CernVM File System.
 */
#define __STDC_FORMAT_MACROS
#include "authz_curl.h"

#include <openssl/err.h>
#include <openssl/ssl.h>
#include <pthread.h>

#include <cassert>

#include "authz/authz_session.h"
#include "duplex_curl.h"
#include "duplex_ssl.h"
#include "logging.h"
#include "util/pointer.h"
#include "util_concurrency.h"

using namespace std;  // NOLINT


namespace {

struct sslctx_info {
  sslctx_info() : chain(NULL), pkey(NULL) {}

  STACK_OF(X509) *chain;
  EVP_PKEY *pkey;
};

}  // anonymous namespace


bool AuthzAttachment::ssl_strings_loaded_ = false;


AuthzAttachment::AuthzAttachment(AuthzSessionManager *sm)
  : authz_session_manager_(sm)
{
  // Required for logging OpenSSL errors
  SSL_load_error_strings();
  ssl_strings_loaded_ = true;
  list = NULL;
}


CURLcode AuthzAttachment::CallbackSslCtx(
  CURL *curl,
  void *sslctx,
  void *parm)
{
  sslctx_info *p = reinterpret_cast<sslctx_info *>(parm);
  SSL_CTX *ctx = reinterpret_cast<SSL_CTX *>(sslctx);

  if (parm == NULL)
    return CURLE_OK;

  STACK_OF(X509) *chain = p->chain;
  EVP_PKEY *pkey = p->pkey;

  LogCvmfs(kLogAuthz, kLogDebug, "Customizing OpenSSL context.");

  int cert_count = sk_X509_num(chain);
  if (cert_count == 0) {
    LogOpenSSLErrors("No certificate found in chain.");
  }
  X509 *cert = sk_X509_value(chain, 0);

  // NOTE: SSL_CTX_use_certificate and _user_PrivateKey increase the ref count.
  if (!SSL_CTX_use_certificate(ctx, cert)) {
    LogOpenSSLErrors("Failed to set the user certificate in the SSL "
                     "connection");
    return CURLE_SSL_CERTPROBLEM;
  }

  if (!SSL_CTX_use_PrivateKey(ctx, pkey)) {
    LogOpenSSLErrors("Failed to set the private key in the SSL connection");
    return CURLE_SSL_CERTPROBLEM;
  }

  if (!SSL_CTX_check_private_key(ctx)) {
    LogOpenSSLErrors("Provided certificate and key do not match");
    return CURLE_SSL_CERTPROBLEM;
  } else {
    LogCvmfs(kLogAuthz, kLogDebug, "Client certificate and key match.");
  }

  // NOTE: SSL_CTX_add_extra_chain_cert DOES NOT increase the ref count
  // Instead, it now owns the pointer.  THIS IS DIFFERENT FROM ABOVE.
  for (int idx = 1; idx < cert_count; idx++) {
    cert = sk_X509_value(chain, idx);
    if (!SSL_CTX_add_extra_chain_cert(ctx, X509_dup(cert))) {
      LogOpenSSLErrors("Failed to add client cert to chain");
    }
  }

  return CURLE_OK;
}


bool AuthzAttachment::ConfigureSciTokenCurl(
  CURL *curl_handle,
  const AuthzToken &token,
  void **info_data)
{
  if (*info_data == NULL) {
    AuthzToken* saved_token = new AuthzToken();
    saved_token->type = kTokenBearer;
    saved_token->data = smalloc((sizeof(char) * token.size)+ 1);
    memcpy(saved_token->data, token.data, token.size);
    static_cast<char*>(saved_token->data)[token.size] = 0;
    *info_data = saved_token;
  }

  AuthzToken* tmp_token = static_cast<AuthzToken*>(*info_data);

  LogCvmfs(kLogAuthz, kLogDebug, "Setting OAUTH bearer token to: %s",
           static_cast<char*>(tmp_token->data));
<<<<<<< HEAD

  // Create the Bearer token
  // The CURLOPT_XOAUTH2_BEARER option only works "IMAP, POP3 and SMTP" protocols
  // Not HTTPS
  std::string auth_preamble = "Authorization: Bearer ";
  std::string auth_header = auth_preamble + static_cast<char*>(tmp_token->data);
  list = curl_slist_append(list, auth_header.c_str());
  int retval = curl_easy_setopt(curl_handle, CURLOPT_HTTPHEADER, list);

=======

  // We only need to add the Bearer token for SciTokens, easy peasy!
  int retval = curl_easy_setopt(curl_handle, CURLOPT_XOAUTH2_BEARER,
                                static_cast<char*>(tmp_token->data));
>>>>>>> 67e7cb62
  if (retval != CURLE_OK) {
    LogCvmfs(kLogAuthz, kLogSyslogErr, "Failed to set Oauth2 Bearer Token");
    return false;
  }

  return true;
}



bool AuthzAttachment::ConfigureCurlHandle(
  CURL *curl_handle,
  pid_t pid,
  void **info_data)
{
  assert(info_data);

  // We cannot rely on libcurl to pipeline (yet), as cvmfs may
  // bounce between different auth handles.
  curl_easy_setopt(curl_handle, CURLOPT_FRESH_CONNECT, 1);
  curl_easy_setopt(curl_handle, CURLOPT_FORBID_REUSE, 1);
  curl_easy_setopt(curl_handle, CURLOPT_SSL_SESSIONID_CACHE, 0);

  UniquePtr<AuthzToken> token(
    authz_session_manager_->GetTokenCopy(pid, membership_));
  if (!token.IsValid()) {
    LogCvmfs(kLogAuthz, kLogDebug, "failed to get authz token for pid %d", pid);
    return false;
  }

  switch (token->type) {
    case kTokenBearer:
      // If it's a scitoken, then just go to the private
      // ConfigureSciTokenCurl function
      return ConfigureSciTokenCurl(curl_handle, *token, info_data);

    case kTokenX509:
      // The x509 code is below, so just break and go.
      break;

    default:
      // Oh no, don't know the the token type, throw error and return
      LogCvmfs(kLogAuthz, kLogDebug, "unknown token type: %d", token->type);
      return false;
  }

  curl_easy_setopt(curl_handle, CURLOPT_SSL_CTX_DATA, NULL);

  // The calling layer is reusing data;
  if (*info_data) {
    curl_easy_setopt(curl_handle, CURLOPT_SSL_CTX_DATA,
                     static_cast<AuthzToken*>(*info_data)->data);
    return true;
  }


  int retval = curl_easy_setopt(curl_handle,
                                CURLOPT_SSL_CTX_FUNCTION,
                                CallbackSslCtx);
  if (retval != CURLE_OK) {
    LogCvmfs(kLogAuthz, kLogDebug, "cannot configure curl ssl callback");
    return false;
  }

  UniquePtr<sslctx_info> parm(new sslctx_info);

  STACK_OF(X509_INFO) *sk = NULL;
  STACK_OF(X509) *certstack = sk_X509_new_null();
  parm->chain = certstack;
  if (certstack == NULL) {
    LogCvmfs(kLogAuthz, kLogSyslogErr, "Failed to allocate new X509 chain.");
    return false;
  }

  BIO *bio_token = BIO_new_mem_buf(token->data, token->size);
  assert(bio_token != NULL);
  sk = PEM_X509_INFO_read_bio(bio_token, NULL, NULL, NULL);
  BIO_free(bio_token);
  if (!sk) {
    LogOpenSSLErrors("Failed to load credential file.");
    sk_X509_INFO_free(sk);
    sk_X509_free(certstack);
    return false;
  }

  while (sk_X509_INFO_num(sk)) {
    X509_INFO *xi = sk_X509_INFO_shift(sk);
    if (xi == NULL) {continue;}
    if (xi->x509 != NULL) {
#ifdef OPENSSL_API_INTERFACE_V11
      retval = X509_up_ref(xi->x509);
      assert(retval == 1);
#else
      CRYPTO_add(&xi->x509->references, 1, CRYPTO_LOCK_X509);
#endif
      sk_X509_push(certstack, xi->x509);
    }
    if ((xi->x_pkey != NULL) && (xi->x_pkey->dec_pkey != NULL)) {
      parm->pkey = xi->x_pkey->dec_pkey;
#ifdef OPENSSL_API_INTERFACE_V11
      retval = EVP_PKEY_up_ref(parm->pkey);
      assert(retval == 1);
#else
      CRYPTO_add(&parm->pkey->references, 1, CRYPTO_LOCK_EVP_PKEY);
#endif
    }
    X509_INFO_free(xi);
  }
  sk_X509_INFO_free(sk);

  if (parm->pkey == NULL) {
    // Sigh - PEM_X509_INFO_read doesn't understand old key encodings.
    // Try a more general-purpose funciton.
    BIO *bio_token = BIO_new_mem_buf(token->data, token->size);
    assert(bio_token != NULL);
    EVP_PKEY *old_pkey = PEM_read_bio_PrivateKey(bio_token, NULL, NULL, NULL);
    BIO_free(bio_token);
    if (old_pkey) {
      parm->pkey = old_pkey;
    } else {
      sk_X509_free(certstack);
      LogCvmfs(kLogAuthz, kLogSyslogErr,
               "credential did not contain a decrypted private key.");
      return false;
    }
  }

  if (!sk_X509_num(certstack)) {
    EVP_PKEY_free(parm->pkey);
    sk_X509_free(certstack);
    LogCvmfs(kLogAuthz, kLogSyslogErr,
             "Credential file did not contain any actual credentials.");
    return false;
  } else {
    LogCvmfs(kLogAuthz, kLogDebug, "Certificate stack contains %d entries.",
             sk_X509_num(certstack));
  }

  AuthzToken* to_return = new AuthzToken();
  to_return->type = kTokenX509;
  to_return->data = static_cast<void*>(parm.Release());
  curl_easy_setopt(curl_handle, CURLOPT_SSL_CTX_DATA,
                   static_cast<sslctx_info*>(to_return->data));
  *info_data = to_return;
  return true;
}


void AuthzAttachment::LogOpenSSLErrors(const char *top_message) {
  assert(ssl_strings_loaded_);
  char error_buf[1024];
  LogCvmfs(kLogAuthz, kLogSyslogWarn, "%s", top_message);
  unsigned long next_err;  // NOLINT; this is the type expected by OpenSSL
  while ((next_err = ERR_get_error())) {
    ERR_error_string_n(next_err, error_buf, 1024);
    LogCvmfs(kLogAuthz, kLogSyslogErr, "%s", error_buf);
  }
}


void AuthzAttachment::ReleaseCurlHandle(CURL *curl_handle, void *info_data) {
  assert(info_data);

  AuthzToken* token = static_cast<AuthzToken*>(info_data);
  if (token->type == kTokenBearer) {
    // Compiler complains if we delete a void*
    delete static_cast<char*>(token->data);
    token->data = NULL;
    delete token;
    curl_slist_free_all(list);

  } else if (token->type == kTokenX509) {
    sslctx_info *p = static_cast<sslctx_info *>(info_data);
    STACK_OF(X509) *chain = p->chain;
    EVP_PKEY *pkey = p->pkey;
    p->chain = NULL;
    p->pkey = NULL;
    delete p;

    // Calls X509_free on each element, then frees the stack itself
    sk_X509_pop_free(chain, X509_free);
    EVP_PKEY_free(pkey);

    // Make sure that if CVMFS reuses this curl handle, curl doesn't try
    // to reuse cert chain we just freed.
    curl_easy_setopt(curl_handle, CURLOPT_SSL_CTX_DATA, 0);
  }
}<|MERGE_RESOLUTION|>--- conflicted
+++ resolved
@@ -117,7 +117,6 @@
 
   LogCvmfs(kLogAuthz, kLogDebug, "Setting OAUTH bearer token to: %s",
            static_cast<char*>(tmp_token->data));
-<<<<<<< HEAD
 
   // Create the Bearer token
   // The CURLOPT_XOAUTH2_BEARER option only works "IMAP, POP3 and SMTP" protocols
@@ -126,13 +125,7 @@
   std::string auth_header = auth_preamble + static_cast<char*>(tmp_token->data);
   list = curl_slist_append(list, auth_header.c_str());
   int retval = curl_easy_setopt(curl_handle, CURLOPT_HTTPHEADER, list);
-
-=======
-
-  // We only need to add the Bearer token for SciTokens, easy peasy!
-  int retval = curl_easy_setopt(curl_handle, CURLOPT_XOAUTH2_BEARER,
-                                static_cast<char*>(tmp_token->data));
->>>>>>> 67e7cb62
+  
   if (retval != CURLE_OK) {
     LogCvmfs(kLogAuthz, kLogSyslogErr, "Failed to set Oauth2 Bearer Token");
     return false;
