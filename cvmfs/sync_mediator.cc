--- conflicted
+++ resolved
@@ -408,8 +408,6 @@
 }
 
 
-<<<<<<< HEAD
-=======
 bool SyncMediator::IgnoreFileCallback(const std::string &parent_dir,
                                       const std::string &file_name)
 {
@@ -417,7 +415,6 @@
 }
 
 
->>>>>>> 54392307
 void SyncMediator::PublishFilesCallback(const upload::SpoolerResult &result) {
   LogCvmfs(kLogPublish, kLogVerboseMsg,
            "Spooler callback for %s, digest %s, produced %d chunks, retval %d",
