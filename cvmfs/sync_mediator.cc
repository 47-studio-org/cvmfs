--- conflicted
+++ resolved
@@ -408,12 +408,13 @@
 }
 
 
-<<<<<<< HEAD
 bool SyncMediator::IgnoreFileCallback(const std::string &parent_dir,
                                       const std::string &file_name)
 {
   return union_engine_->IgnoreFilePredicate(parent_dir, file_name);
-=======
+}
+
+
 void SyncMediator::PublishFilesCallback(const upload::SpoolerResult &result) {
   LogCvmfs(kLogPublish, kLogVerboseMsg,
            "Spooler callback for %s, digest %s, produced %d chunks, retval %d",
@@ -479,7 +480,6 @@
   }
 
   assert(found);
->>>>>>> 96a44110
 }
 
 
