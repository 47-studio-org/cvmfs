package lib

import (
	"archive/tar"
	"bytes"
	"context"
	"encoding/base64"
	"encoding/json"
	"fmt"
	"io/ioutil"
	"os"
	"path/filepath"
	"strconv"
	"strings"
	"sync"

	da "github.com/cvmfs/ducc/docker-api"

	"github.com/docker/docker/api/types"
	"github.com/docker/docker/client"
	log "github.com/sirupsen/logrus"
)

var NoPasswordError = 101

type ConversionResult int

const (
	ConversionNotFound = iota
	ConversionMatch    = iota
	ConversionNotMatch = iota
)

var subDirInsideRepo = ".layers"

func assureValidSingularity() error {
	err, stdout, _ := ExecCommand("singularity", "version").StartWithOutput()
	if err != nil {
		err := fmt.Errorf("No working version of Singularity: %s", err)
		LogE(err).Error("No working version of Singularity")
		return err
	}
	version := stdout.String()
	sems := strings.Split(version, ".")
	if len(sems) < 2 {
		err := fmt.Errorf("Singularity version returned an unexpected format, unable to find Major and Minor number")
		LogE(err).WithFields(log.Fields{"version": version}).Error("Not valid singularity")
		return err
	}
	majorS := sems[0]
	majorI, err := strconv.Atoi(majorS)
	if err != nil {
		errF := fmt.Errorf("Singularity version returned an unexpected format, unable to parse Major number: %s", err)
		LogE(errF).WithFields(log.Fields{"version": version, "major number": majorS}).Error("Not valid singularity")
		return errF
	}
	if majorI >= 4 {
		return nil
	}
	minorS := sems[1]
	minorI, err := strconv.Atoi(minorS)
	if err != nil {
		errF := fmt.Errorf("Singularity version returned an unexpected format, unable to parse Minor number: %s", err)
		LogE(errF).WithFields(log.Fields{"version": version, "minor number": minorS}).Error("Not valid singularity")
		return errF
	}
	if majorI >= 3 && minorI >= 5 {
		return nil
	}
	errF := fmt.Errorf("Installed singularity is too old, we need at least 3.5: Installed version: %s", version)
	LogE(errF).WithFields(log.Fields{"version": version}).Error("Too old singularity")
	return errF
}

func ConvertWishSingularity(wish WishFriendly) (err error) {
<<<<<<< HEAD
	err = assureValidSingularity()
	if err != nil {
		return err
	}
=======
>>>>>>> a4227091
	tmpDir, err := UserDefinedTempDir("", "conversion")
	if err != nil {
		LogE(err).Error("Error when creating tmp singularity directory")
		return
	}
	defer os.RemoveAll(tmpDir)
	inputImage, err := ParseImage(wish.InputName)
<<<<<<< HEAD
	expandedImgTag, err := inputImage.ExpandWildcard()
=======
	singularity, err := inputImage.DownloadSingularityDirectory(tmpDir)
	defer os.RemoveAll(singularity.TempDirectory)
>>>>>>> a4227091
	if err != nil {
		LogE(err).WithFields(log.Fields{
			"input image": fmt.Sprintf("%s/%s", inputImage.Registry, inputImage.Repository)}).
			Error("Error in retrieving all the tags from the image")
		return
	}
<<<<<<< HEAD
	var firstError error
	for _, inputImage := range expandedImgTag {
=======
>>>>>>> a4227091

		// we want to check if we have already ingested the Singularity image
		// Several cases are possible
		// Image not ingested, neither pubSymPath nor privatePath are present
		// Image ingested and up to date, pubSymPath and privatePath point to the same thing
		// Image update but stale (old), pubSymPath and privatePath point to different things
		publicSymlinkPath := inputImage.GetPublicSymlinkPath()
		completePubSymPath := filepath.Join("/", "cvmfs", wish.CvmfsRepo, publicSymlinkPath)
		_, errPub := os.Stat(completePubSymPath)

		singularityPrivatePath, err := inputImage.GetSingularityPath()
		if err != nil {
			errF := fmt.Errorf("Error in getting the path where to save Singularity filesystem: %s", err)
			LogE(err).Warning(errF)
			firstError = errF
			continue
		}
		completeSingularityPriPath := filepath.Join("/", "cvmfs", wish.CvmfsRepo, singularityPrivatePath)
		_, errPri := os.Stat(completeSingularityPriPath)

		// no error in stating both directories
		// either the image is up to date or the image became stale
		if errPub == nil && errPri == nil {
			pubLinkPointsTo, err := os.Readlink(completePubSymPath)
			if err != nil {
				// this should never happen
				Log().Warning("Error in reading the public link")
			} else {
				if pubLinkPointsTo == singularityPrivatePath {
					// the link is up to date
					Log().WithFields(log.Fields{"image": inputImage.GetSimpleName()}).Info("Singularity Image up to date")
					continue
				} else {
					// delete the old pubLink
					// make a new Link to the privatePaht
					// after that skip and continue
					Log().WithFields(log.Fields{"image": inputImage.GetSimpleName()}).Info("Updating Singularity Image")
					err = CreateSymlinkIntoCVMFS(wish.CvmfsRepo, publicSymlinkPath, singularityPrivatePath)
					if err != nil {
						errF := fmt.Errorf("Error in updating symlink for singularity image: %s")
						LogE(errF).WithFields(
							log.Fields{"to": publicSymlinkPath, "from": singularityPrivatePath}).
							Error("Error in creating symlink")
						if firstError == nil {
							firstError = errF
						}
					}
					continue
				}
			}
		}

		// no error in stating the private directory, but the public one does not exists
		// we simply create the public directory
		if errPri == nil && os.IsNotExist(errPub) {
			Log().WithFields(log.Fields{"image": inputImage.GetSimpleName()}).Info("Creating link for Singularity Image")
			err = CreateSymlinkIntoCVMFS(wish.CvmfsRepo, publicSymlinkPath, singularityPrivatePath)
			if err != nil {
				errF := fmt.Errorf("Error in creating symlink for singularity image: %s")
				LogE(errF).WithFields(
					log.Fields{"to": publicSymlinkPath, "from": singularityPrivatePath}).
					Error("Error in creating symlink")
				if firstError == nil {
					firstError = errF
				}
			}
			continue
		}

		singularity, err := inputImage.DownloadSingularityDirectory(tmpDir)
		if err != nil {
			LogE(err).Error("Error in dowloading the singularity image")
			firstError = err
			os.RemoveAll(singularity.TempDirectory)
			continue
		}

		err = singularity.IngestIntoCVMFS(wish.CvmfsRepo)
		if err != nil {
			LogE(err).Error("Error in ingesting the singularity image into the CVMFS repository")
			firstError = err
			os.RemoveAll(singularity.TempDirectory)
			continue
		}
		os.RemoveAll(singularity.TempDirectory)
	}

	return firstError
}

func ConvertWishDocker(wish WishFriendly, convertAgain, forceDownload bool) (err error) {

	err = CreateCatalogIntoDir(wish.CvmfsRepo, subDirInsideRepo)
	if err != nil {
		LogE(err).WithFields(log.Fields{
			"directory": subDirInsideRepo}).Error(
			"Impossible to create subcatalog in super-directory.")
	}
	err = CreateCatalogIntoDir(wish.CvmfsRepo, ".flat")
	if err != nil {
		LogE(err).WithFields(log.Fields{
			"directory": ".flat"}).Error(
			"Impossible to create subcatalog in super-directory.")
	}

	outputImage, err := ParseImage(wish.OutputName)
	outputImage.User = wish.UserOutput
	if err != nil {
		return
	}
	inputImage, err := ParseImage(wish.InputName)
	inputImage.User = wish.UserInput
	if err != nil {
		return
	}
	var firstError error
	expandedImgTags, err := inputImage.ExpandWildcard()
	if err != nil {
		LogE(err).WithFields(log.Fields{
			"input image": fmt.Sprintf("%s/%s", inputImage.Registry, inputImage.Repository)}).
			Error("Error in retrieving all the tags from the image")
		return err
	}
	for _, expandedImgTag := range expandedImgTags {
		tag := expandedImgTag.Tag
		outputWithTag := outputImage
		outputWithTag.Tag = tag
		err = convertInputOutput(expandedImgTag, outputWithTag, wish.CvmfsRepo, convertAgain, forceDownload)
		if err != nil && firstError == nil {
			firstError = err
		}
	}
	return firstError
}

func convertInputOutput(inputImage, outputImage Image, repo string, convertAgain, forceDownload bool) (err error) {
	password, err := GetPassword()
	if err != nil {
		return
	}
	manifest, err := inputImage.GetManifest()
	if err != nil {
		return
	}

	alreadyConverted := AlreadyConverted(repo, inputImage, manifest.Config.Digest)
	Log().WithFields(log.Fields{"alreadyConverted": alreadyConverted}).Info(
		"Already converted the image, skipping.")

	if alreadyConverted == ConversionMatch {
		if convertAgain == false {
			return nil
		}
	}

	layersChanell := make(chan downloadedLayer, 3)
	manifestChanell := make(chan string, 1)
	stopGettingLayers := make(chan bool, 1)
	noErrorInConversion := make(chan bool, 1)

	type LayerRepoLocation struct {
		Digest   string
		Location string //location does NOT need the prefix `/cvmfs`
	}
	layerRepoLocationChan := make(chan LayerRepoLocation, 3)
	layerDigestChan := make(chan string, 3)
	go func() {
		noErrors := true
		var wg sync.WaitGroup
		defer func() {
			wg.Wait()
			close(layerRepoLocationChan)
			close(layerDigestChan)
		}()
		defer func() {
			noErrorInConversion <- noErrors
			stopGettingLayers <- true
			close(stopGettingLayers)
		}()
		cleanup := func(location string) {
			Log().Info("Running clean up function deleting the last layer.")

			err := ExecCommand("cvmfs_server", "abort", "-f", repo).Start()
			if err != nil {
				LogE(err).Warning("Error in the abort command inside the cleanup function, this warning is usually normal")
			}

			err = ExecCommand("cvmfs_server", "ingest", "--delete", location, repo).Start()
			if err != nil {
				LogE(err).Error("Error in the cleanup command")
			}
		}
		for layer := range layersChanell {

			Log().WithFields(log.Fields{"layer": layer.Name}).Info("Start Ingesting the file into CVMFS")
			layerDigest := strings.Split(layer.Name, ":")[1]
			layerPath := LayerRootfsPath(repo, layerDigest)

			var pathExists bool
			if _, err := os.Stat(layerPath); os.IsNotExist(err) {
				pathExists = false
			} else {
				pathExists = true
			}

			// need to run this into a goroutine to avoid a deadlock
			wg.Add(1)
			go func(layerName, layerLocation, layerDigest string) {
				layerRepoLocationChan <- LayerRepoLocation{
					Digest:   layerName,
					Location: layerLocation}
				layerDigestChan <- layerDigest
				wg.Done()
			}(layer.Name, layerPath, layerDigest)

			if pathExists == false || forceDownload {

				// need to create the "super-directory", those
				// directory starting with 2 char prefix of the
				// digest itself, and put a .cvmfscatalog files
				// in it, if the directory still doesn't
				// exists. Similarly we need a .cvmfscatalog in
				// the layerfs directory, the one that host the
				// whole layer

				for _, dir := range []string{
					filepath.Dir(filepath.Dir(TrimCVMFSRepoPrefix(layerPath))),
					//TrimCVMFSRepoPrefix(layerPath)} {
				} {

					Log().WithFields(log.Fields{"catalogdirectory": dir}).Info("Working on CATALOGDIRECTORY")
					err = CreateCatalogIntoDir(repo, dir)
					if err != nil {
						LogE(err).WithFields(log.Fields{
							"directory": dir}).Error(
							"Impossible to create subcatalog in super-directory.")
					} else {
						Log().WithFields(log.Fields{
							"directory": dir}).Info(
							"Created subcatalog in directory")
					}
				}
				err = ExecCommand("cvmfs_server", "ingest", "--catalog", "-t", "-", "-b", TrimCVMFSRepoPrefix(layerPath), repo).StdIn(layer.Path).Start()

				if err != nil {
					LogE(err).WithFields(log.Fields{"layer": layer.Name}).Error("Some error in ingest the layer")
					noErrors = false
					cleanup(TrimCVMFSRepoPrefix(layerPath))
					return
				}
				Log().WithFields(log.Fields{"layer": layer.Name}).Info("Finish Ingesting the file")
			} else {
				Log().WithFields(log.Fields{"layer": layer.Name}).Info("Skipping ingestion of layer, already exists")
			}
			//os.Remove(layer.Path)
		}
		Log().Info("Finished pushing the layers into CVMFS")
	}()
	// we create a temp directory for all the files needed, when this function finish we can remove the temp directory cleaning up
	tmpDir, err := UserDefinedTempDir("", "conversion")
	if err != nil {
		LogE(err).Error("Error in creating a temporary direcotry for all the files")
		return
	}
	defer os.RemoveAll(tmpDir)

	// this wil start to feed the above goroutine by writing into layersChanell
	err = inputImage.GetLayers(layersChanell, manifestChanell, stopGettingLayers, tmpDir)
	if err != nil {
		return err
	}

	changes, _ := inputImage.GetChanges()

	var wg sync.WaitGroup

	layerLocations := make(map[string]string)
	wg.Add(1)
	go func() {
		for layerLocation := range layerRepoLocationChan {
			layerLocations[layerLocation.Digest] = layerLocation.Location
		}
		wg.Done()
	}()

	var layerDigests []string
	wg.Add(1)
	go func() {
		for layerDigest := range layerDigestChan {
			layerDigests = append(layerDigests, layerDigest)
		}
		wg.Done()
	}()
	wg.Wait()

	thin, err := da.MakeThinImage(manifest, layerLocations, inputImage.WholeName())
	if err != nil {
		return
	}

	thinJson, err := json.MarshalIndent(thin, "", "  ")
	if err != nil {
		return
	}
	fmt.Println(string(thinJson))
	var imageTar bytes.Buffer
	tarFile := tar.NewWriter(&imageTar)
	header := &tar.Header{Name: "thin.json", Mode: 0644, Size: int64(len(thinJson))}
	err = tarFile.WriteHeader(header)
	if err != nil {
		return
	}
	_, err = tarFile.Write(thinJson)
	if err != nil {
		return
	}
	err = tarFile.Close()
	if err != nil {
		return
	}

	dockerClient, err := client.NewClientWithOpts(client.WithVersion("1.19"))
	if err != nil {
		return
	}

	image := types.ImageImportSource{
		Source:     bytes.NewBuffer(imageTar.Bytes()),
		SourceName: "-",
	}
	importOptions := types.ImageImportOptions{
		Tag:     outputImage.Tag,
		Message: "",
		Changes: changes,
	}
	importResult, err := dockerClient.ImageImport(
		context.Background(),
		image,
		outputImage.GetSimpleName(),
		importOptions)
	if err != nil {
		LogE(err).Error("Error in image import")
		return
	}
	defer importResult.Close()
	Log().Info("Created the image in the local docker daemon")

	// is necessary this mechanism to pass the authentication to the
	// dockers even if the documentation says otherwise
	authStruct := struct {
		Username string
		Password string
	}{
		Username: outputImage.User,
		Password: password,
	}
	authBytes, _ := json.Marshal(authStruct)
	authCredential := base64.StdEncoding.EncodeToString(authBytes)
	pushOptions := types.ImagePushOptions{
		RegistryAuth: authCredential,
	}

	// we wait for the goroutines to finish
	// and if there was no error we add everything to the converted table
	noErrorInConversionValue := <-noErrorInConversion

	err = SaveLayersBacklink(repo, inputImage, layerDigests)
	if err != nil {
		LogE(err).Error("Error in saving the backlinks")
		noErrorInConversionValue = false
	}

	if noErrorInConversionValue {

		res, errImgPush := dockerClient.ImagePush(
			context.Background(),
			outputImage.GetSimpleName(),
			pushOptions)
		if errImgPush != nil {
			err = fmt.Errorf("Error in pushing the image: %s", errImgPush)
			return err
		}
		b, _ := ioutil.ReadAll(res)
		fmt.Println(string(b))
		defer res.Close()
		// here is possible to use the result of the above ReadAll to have
		// informantion about the status of the upload.
		_, errReadDocker := ioutil.ReadAll(res)
		if err != nil {
			LogE(errReadDocker).Warning("Error in reading the status from docker")
		}
		Log().Info("Finish pushing the image to the registry")

		manifestPath := filepath.Join(".metadata", inputImage.GetSimpleName(), "manifest.json")
		errIng := IngestIntoCVMFS(repo, manifestPath, <-manifestChanell)
		if errIng != nil {
			LogE(errIng).Error("Error in storing the manifest in the repository")
		}
		var errRemoveSchedule error
		if alreadyConverted == ConversionNotMatch {
			Log().Info("Image already converted, but it does not match the manifest, adding it to the remove scheduler")
			errRemoveSchedule = AddManifestToRemoveScheduler(repo, manifest)
			if errRemoveSchedule != nil {
				Log().Warning("Error in adding the image to the remove schedule")
				return errRemoveSchedule
			}
		}
		if errIng == nil && errRemoveSchedule == nil {
			Log().Info("Conversion completed")
			return nil
		}
		return
	} else {
		Log().Warn("Some error during the conversion, we are not storing it into the database")
		return
	}
}

func AlreadyConverted(CVMFSRepo string, img Image, reference string) ConversionResult {
	path := filepath.Join("/", "cvmfs", CVMFSRepo, ".metadata", img.GetSimpleName(), "manifest.json")

	fmt.Println(path)
	manifestStat, err := os.Stat(path)
	if os.IsNotExist(err) {
		Log().Info("Manifest not existing")
		return ConversionNotFound
	}
	if !manifestStat.Mode().IsRegular() {
		Log().Info("Manifest not a regular file")
		return ConversionNotFound
	}

	manifestFile, err := os.Open(path)
	if err != nil {
		Log().Info("Error in opening the manifest")
		return ConversionNotFound
	}
	defer manifestFile.Close()

	bytes, _ := ioutil.ReadAll(manifestFile)

	var manifest da.Manifest
	err = json.Unmarshal(bytes, &manifest)
	if err != nil {
		LogE(err).Warning("Error in unmarshaling the manifest")
		return ConversionNotFound
	}
	fmt.Printf("%s == %s\n", manifest.Config.Digest, reference)
	if manifest.Config.Digest == reference {
		return ConversionMatch
	}
	return ConversionNotMatch
}

func GetPassword() (string, error) {
	envVar := "DUCC_DOCKER_REGISTRY_PASS"
	pass := os.Getenv(envVar)
	if pass == "" {
		err := fmt.Errorf(
			"Env variable (%s) storing the password to access the docker registry is not set", envVar)
		return "", err
	}
	return pass, nil
}<|MERGE_RESOLUTION|>--- conflicted
+++ resolved
@@ -73,13 +73,10 @@
 }
 
 func ConvertWishSingularity(wish WishFriendly) (err error) {
-<<<<<<< HEAD
 	err = assureValidSingularity()
 	if err != nil {
 		return err
 	}
-=======
->>>>>>> a4227091
 	tmpDir, err := UserDefinedTempDir("", "conversion")
 	if err != nil {
 		LogE(err).Error("Error when creating tmp singularity directory")
@@ -87,24 +84,15 @@
 	}
 	defer os.RemoveAll(tmpDir)
 	inputImage, err := ParseImage(wish.InputName)
-<<<<<<< HEAD
 	expandedImgTag, err := inputImage.ExpandWildcard()
-=======
-	singularity, err := inputImage.DownloadSingularityDirectory(tmpDir)
-	defer os.RemoveAll(singularity.TempDirectory)
->>>>>>> a4227091
 	if err != nil {
 		LogE(err).WithFields(log.Fields{
 			"input image": fmt.Sprintf("%s/%s", inputImage.Registry, inputImage.Repository)}).
 			Error("Error in retrieving all the tags from the image")
 		return
 	}
-<<<<<<< HEAD
 	var firstError error
 	for _, inputImage := range expandedImgTag {
-=======
->>>>>>> a4227091
-
 		// we want to check if we have already ingested the Singularity image
 		// Several cases are possible
 		// Image not ingested, neither pubSymPath nor privatePath are present
